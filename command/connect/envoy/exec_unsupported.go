<<<<<<< HEAD
//go:build !linux && !darwin && !windows
// +build !linux,!darwin,!windows
=======
// Copyright (c) HashiCorp, Inc.
// SPDX-License-Identifier: MPL-2.0

//go:build !linux && !darwin
// +build !linux,!darwin
>>>>>>> b1681321

package envoy

func execEnvoy(binary string, prefixArgs, suffixArgs []string, bootstrapJson []byte) error {
	return errUnsupportedOS
}<|MERGE_RESOLUTION|>--- conflicted
+++ resolved
@@ -1,13 +1,7 @@
-<<<<<<< HEAD
+// Copyright (c) HashiCorp, Inc.
+// SPDX-License-Identifier: MPL-2.0
 //go:build !linux && !darwin && !windows
 // +build !linux,!darwin,!windows
-=======
-// Copyright (c) HashiCorp, Inc.
-// SPDX-License-Identifier: MPL-2.0
-
-//go:build !linux && !darwin
-// +build !linux,!darwin
->>>>>>> b1681321
 
 package envoy
 
