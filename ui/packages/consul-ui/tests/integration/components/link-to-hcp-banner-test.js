/**
 * Copyright (c) HashiCorp, Inc.
 * SPDX-License-Identifier: BUSL-1.1
 */

import { module, test } from 'qunit';
import { setupRenderingTest } from 'ember-qunit';
import { click, render } from '@ember/test-helpers';
import hbs from 'htmlbars-inline-precompile';
import Service from '@ember/service';
import sinon from 'sinon';
import { EnvStub } from 'consul-ui/services/env';

const userDismissedBannerStub = sinon.stub();
const dismissHcpLinkBannerStub = sinon.stub();
const bannerSelector = '[data-test-link-to-hcp-banner]';
module('Integration | Component | link-to-hcp-banner', function (hooks) {
  setupRenderingTest(hooks);

  class HcpLinkStatusStub extends Service {
    get shouldDisplayBanner() {
      return true;
    }
    userDismissedBanner = userDismissedBannerStub;
    dismissHcpLinkBanner = dismissHcpLinkBannerStub;
  }

  hooks.beforeEach(function () {
    this.owner.register('service:hcp-link-status', HcpLinkStatusStub);
    this.owner.register(
      'service:env',
      class Stub extends EnvStub {
        stubEnv = {
          isEnterprise: false,
        };
      }
    );
  });

  test('it renders banner when hcp-link-status says it should', async function (assert) {
    this.linkData = { isLinked: false };
    await render(hbs`<LinkToHcpBanner @linkData={{this.linkData}} />`);

    assert.dom(bannerSelector).exists({ count: 1 });
    await click(`${bannerSelector} button[aria-label="Dismiss"]`);
    assert.ok(dismissHcpLinkBannerStub.calledOnce, 'userDismissedBanner was called');
    // Can't test that banner is no longer visible since service isn't hooked up
    assert
      .dom('[data-test-link-to-hcp-banner-title]')
      .hasText(
        'Link this cluster to HCP Consul Central in a few steps to start managing your clusters in one place'
      );
    assert
      .dom('[data-test-link-to-hcp-banner-description]')
      .hasText(
        'By linking your clusters to HCP Consul Central, you’ll get global, cross-cluster metrics, visual service maps, and a global API. Link to access a free 90 day trial for full feature access in your HCP organization.'
      );
  });

  test('banner does not render when hcp-link-status says it should NOT', async function (assert) {
    class HcpLinkStatusStub extends Service {
      get shouldDisplayBanner() {
        return false;
      }
      dismissHcpLinkBanner = sinon.stub();
    }
    this.owner.register('service:hcp-link-status', HcpLinkStatusStub);
    this.linkData = { isLinked: false };
    await render(hbs`<LinkToHcpBanner @linkData={{this.linkData}} />`);
    assert.dom(bannerSelector).doesNotExist();
  });

  test('banner does not render when cluster is already linked', async function (assert) {
    class HcpLinkStatusStub extends Service {
      get shouldDisplayBanner() {
        return true;
      }
      dismissHcpLinkBanner = sinon.stub();
    }
    this.owner.register('service:hcp-link-status', HcpLinkStatusStub);
    this.linkData = { isLinked: true };
    await render(hbs`<LinkToHcpBanner @linkData={{this.linkData}} />`);
    assert.dom(bannerSelector).doesNotExist();
  });

  test('banner does not render when we have no cluster link status info', async function (assert) {
    class HcpLinkStatusStub extends Service {
      get shouldDisplayBanner() {
        return true;
      }
      dismissHcpLinkBanner = sinon.stub();
    }
    this.owner.register('service:hcp-link-status', HcpLinkStatusStub);
    this.linkData = undefined;
    await render(hbs`<LinkToHcpBanner @linkData={{this.linkData}} />`);
    assert.dom(bannerSelector).doesNotExist();
  });

  test('it displays different banner text when consul is enterprise', async function (assert) {
    this.owner.register(
      'service:env',
      class Stub extends EnvStub {
        stubEnv = {
          isEnterprise: true,
        };
      }
    );
<<<<<<< HEAD
    this.owner.register('service:env', EnvStub);
=======
>>>>>>> 75af5b15
    this.linkData = { isLinked: false };

    await render(hbs`<LinkToHcpBanner @linkData={{this.linkData}} />`);
    assert
      .dom('[data-test-link-to-hcp-banner-description]')
      .hasText(
        'By linking your clusters to HCP Consul Central, you’ll get global, cross-cluster metrics, visual service maps, and a global API. HCP Consul Central’s full feature set is included with an Enterprise license.'
      );
  });
});<|MERGE_RESOLUTION|>--- conflicted
+++ resolved
@@ -105,10 +105,7 @@
         };
       }
     );
-<<<<<<< HEAD
     this.owner.register('service:env', EnvStub);
-=======
->>>>>>> 75af5b15
     this.linkData = { isLinked: false };
 
     await render(hbs`<LinkToHcpBanner @linkData={{this.linkData}} />`);
