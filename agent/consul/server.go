// Copyright (c) HashiCorp, Inc.
// SPDX-License-Identifier: BUSL-1.1

package consul

import (
	"context"
	"crypto/x509"
	"errors"
	"fmt"
	"io"
	"net"
	"os"
	"path/filepath"
	"reflect"
	"strconv"
	"strings"
	"sync"
	"sync/atomic"
	"time"

	"github.com/armon/go-metrics"
	"github.com/hashicorp/consul-net-rpc/net/rpc"
	"github.com/hashicorp/go-connlimit"
	"github.com/hashicorp/go-hclog"
	"github.com/hashicorp/go-memdb"
	"github.com/hashicorp/raft"
	autopilot "github.com/hashicorp/raft-autopilot"
	raftboltdb "github.com/hashicorp/raft-boltdb/v2"
	raftwal "github.com/hashicorp/raft-wal"
	walmetrics "github.com/hashicorp/raft-wal/metrics"
	"github.com/hashicorp/raft-wal/verifier"
	"github.com/hashicorp/serf/serf"
	"go.etcd.io/bbolt"
	"golang.org/x/time/rate"
	"google.golang.org/grpc"
	"google.golang.org/grpc/credentials/insecure"
	"google.golang.org/grpc/reflection"

	"github.com/hashicorp/consul/acl"
	"github.com/hashicorp/consul/acl/resolver"
	"github.com/hashicorp/consul/agent/blockingquery"
	"github.com/hashicorp/consul/agent/consul/authmethod"
	"github.com/hashicorp/consul/agent/consul/authmethod/ssoauth"
	"github.com/hashicorp/consul/agent/consul/fsm"
	"github.com/hashicorp/consul/agent/consul/multilimiter"
	rpcRate "github.com/hashicorp/consul/agent/consul/rate"
	"github.com/hashicorp/consul/agent/consul/reporting"
	"github.com/hashicorp/consul/agent/consul/state"
	"github.com/hashicorp/consul/agent/consul/stream"
	"github.com/hashicorp/consul/agent/consul/usagemetrics"
	"github.com/hashicorp/consul/agent/consul/wanfed"
	"github.com/hashicorp/consul/agent/consul/xdscapacity"
	aclgrpc "github.com/hashicorp/consul/agent/grpc-external/services/acl"
	"github.com/hashicorp/consul/agent/grpc-external/services/connectca"
	"github.com/hashicorp/consul/agent/grpc-external/services/dataplane"
	"github.com/hashicorp/consul/agent/grpc-external/services/peerstream"
	resourcegrpc "github.com/hashicorp/consul/agent/grpc-external/services/resource"
	"github.com/hashicorp/consul/agent/grpc-external/services/serverdiscovery"
	agentgrpc "github.com/hashicorp/consul/agent/grpc-internal"
	"github.com/hashicorp/consul/agent/grpc-internal/services/subscribe"
	"github.com/hashicorp/consul/agent/hcp"
	hcpclient "github.com/hashicorp/consul/agent/hcp/client"
	logdrop "github.com/hashicorp/consul/agent/log-drop"
	"github.com/hashicorp/consul/agent/metadata"
	"github.com/hashicorp/consul/agent/pool"
	"github.com/hashicorp/consul/agent/router"
	"github.com/hashicorp/consul/agent/rpc/middleware"
	"github.com/hashicorp/consul/agent/rpc/operator"
	"github.com/hashicorp/consul/agent/rpc/peering"
	"github.com/hashicorp/consul/agent/structs"
	"github.com/hashicorp/consul/agent/token"
	"github.com/hashicorp/consul/internal/catalog"
	"github.com/hashicorp/consul/internal/controller"
	"github.com/hashicorp/consul/internal/mesh"
	proxysnapshot "github.com/hashicorp/consul/internal/mesh/proxy-snapshot"
	"github.com/hashicorp/consul/internal/resource"
	"github.com/hashicorp/consul/internal/resource/demo"
	"github.com/hashicorp/consul/internal/resource/reaper"
	raftstorage "github.com/hashicorp/consul/internal/storage/raft"
	"github.com/hashicorp/consul/lib"
	"github.com/hashicorp/consul/lib/routine"
	"github.com/hashicorp/consul/lib/stringslice"
	"github.com/hashicorp/consul/logging"
	"github.com/hashicorp/consul/proto-public/pbmesh/v1alpha1/pbproxystate"
	"github.com/hashicorp/consul/proto-public/pbresource"
	"github.com/hashicorp/consul/proto/private/pbsubscribe"
	"github.com/hashicorp/consul/tlsutil"
	"github.com/hashicorp/consul/types"
	cslversion "github.com/hashicorp/consul/version"
)

// NOTE The "consul.client.rpc" and "consul.client.rpc.exceeded" counters are defined in consul/client.go

// These are the protocol versions that Consul can _understand_. These are
// Consul-level protocol versions, that are used to configure the Serf
// protocol versions.
const (
	DefaultRPCProtocol = 2

	ProtocolVersionMin uint8 = 2

	// Version 3 added support for network coordinates but we kept the
	// default protocol version at 2 to ease the transition to this new
	// feature. A Consul agent speaking version 2 of the protocol will
	// attempt to send its coordinates to a server who understands version
	// 3 or greater.
	ProtocolVersion2Compatible = 2

	ProtocolVersionMax = 3
)

const (
	serfLANSnapshot   = "serf/local.snapshot"
	serfWANSnapshot   = "serf/remote.snapshot"
	raftState         = "raft/"
	snapshotsRetained = 2

	// raftLogCacheSize is the maximum number of logs to cache in-memory.
	// This is used to reduce disk I/O for the recently committed entries.
	raftLogCacheSize = 512

	// raftRemoveGracePeriod is how long we wait to allow a RemovePeer
	// to replicate to gracefully leave the cluster.
	raftRemoveGracePeriod = 5 * time.Second

	// serfEventChSize is the size of the buffered channel to get Serf
	// events. If this is exhausted we will block Serf and Memberlist.
	serfEventChSize = 2048

	// reconcileChSize is the size of the buffered channel reconcile updates
	// from Serf with the Catalog. If this is exhausted we will drop updates,
	// and wait for a periodic reconcile.
	reconcileChSize = 256

	LeaderTransferMinVersion = "1.6.0"

	CatalogResourceExperimentName = "resource-apis"
)

const (
	aclPolicyReplicationRoutineName       = "ACL policy replication"
	aclRoleReplicationRoutineName         = "ACL role replication"
	aclTokenReplicationRoutineName        = "ACL token replication"
	aclTokenReapingRoutineName            = "acl token reaping"
	caRootPruningRoutineName              = "CA root pruning"
	caRootMetricRoutineName               = "CA root expiration metric"
	caSigningMetricRoutineName            = "CA signing expiration metric"
	configEntryControllersRoutineName     = "config entry controllers"
	configReplicationRoutineName          = "config entry replication"
	federationStateReplicationRoutineName = "federation state replication"
	federationStateAntiEntropyRoutineName = "federation state anti-entropy"
	federationStatePruningRoutineName     = "federation state pruning"
	intentionMigrationRoutineName         = "intention config entry migration"
	secondaryCARootWatchRoutineName       = "secondary CA roots watch"
	intermediateCertRenewWatchRoutineName = "intermediate cert renew watch"
	backgroundCAInitializationRoutineName = "CA initialization"
	virtualIPCheckRoutineName             = "virtual IP version check"
	peeringStreamsRoutineName             = "streaming peering resources"
	peeringDeletionRoutineName            = "peering deferred deletion"
	peeringStreamsMetricsRoutineName      = "metrics for streaming peering resources"
	raftLogVerifierRoutineName            = "raft log verifier"
)

var (
	ErrWANFederationDisabled = fmt.Errorf("WAN Federation is disabled")
)

const (
	PoolKindPartition = "partition"
	PoolKindSegment   = "segment"
)

// raftStore combines LogStore and io.Closer since we need both but have
// multiple LogStore implementations that need closing too.
type raftStore interface {
	raft.LogStore
	io.Closer
}

const requestLimitsBurstMultiplier = 10

var _ blockingquery.FSMServer = (*Server)(nil)

// Server is Consul server which manages the service discovery,
// health checking, DC forwarding, Raft, and multiple Serf pools.
type Server struct {
	// queriesBlocking is a counter that we incr and decr atomically in
	// rpc calls to provide telemetry on how many blocking queries are running.
	// We interact with queriesBlocking atomically, do not move without ensuring it is
	// correctly 64-byte aligned in the struct layout
	queriesBlocking uint64

	// aclConfig is the configuration for the ACL system
	aclConfig *acl.Config

	// acls is used to resolve tokens to effective policies
	*ACLResolver

	aclAuthMethodValidators authmethod.Cache

	// autopilot is the Autopilot instance for this server.
	autopilot *autopilot.Autopilot

	// caManager is used to synchronize CA operations across the leader and RPC functions.
	caManager *CAManager

	// rate limiter to use when signing leaf certificates
	caLeafLimiter connectSignRateLimiter

	// Consul configuration
	config *Config

	// configReplicator is used to manage the leaders replication routines for
	// centralized config
	configReplicator *Replicator

	// federationStateReplicator is used to manage the leaders replication routines for
	// federation states
	federationStateReplicator *Replicator

	// dcSupportsFederationStates is used to determine whether we can
	// replicate federation states or not. All servers in the local
	// DC must be on a version of Consul supporting federation states
	// before this will get enabled.
	dcSupportsFederationStates int32

	// tokens holds ACL tokens initially from the configuration, but can
	// be updated at runtime, so should always be used instead of going to
	// the configuration directly.
	tokens *token.Store

	// Connection pool to other consul servers
	connPool *pool.ConnPool

	// Connection pool to other consul servers using gRPC
	grpcConnPool GRPCClientConner

	// eventChLAN is used to receive events from the
	// serf cluster in the datacenter
	eventChLAN chan serf.Event

	// eventChWAN is used to receive events from the
	// serf cluster that spans datacenters
	eventChWAN chan serf.Event

	// wanMembershipNotifyCh is used to receive notifications that the
	// serfWAN wan pool may have changed.
	//
	// If this is nil, notification is skipped.
	wanMembershipNotifyCh chan struct{}

	// fsm is the state machine used with Raft to provide
	// strong consistency.
	fsm *fsm.FSM

	// Logger uses the provided LogOutput
	logger  hclog.InterceptLogger
	loggers *loggerStore

	// The raft instance is used among Consul nodes within the DC to protect
	// operations that require strong consistency.
	// the state directly.
	raft          *raft.Raft
	raftLayer     *RaftLayer
	raftStore     raftStore
	raftTransport *raft.NetworkTransport
	raftInmem     *raft.InmemStore

	// raftNotifyCh is set up by setupRaft() and ensures that we get reliable leader
	// transition notifications from the Raft layer.
	raftNotifyCh <-chan bool

	// raftStorageBackend is the Raft-backed storage backend for resources.
	raftStorageBackend *raftstorage.Backend

	// reconcileCh is used to pass events from the serf handler
	// into the leader manager, so that the strong state can be
	// updated
	reconcileCh chan serf.Member

	// readyForConsistentReads is used to track when the leader server is
	// ready to serve consistent reads, after it has applied its initial
	// barrier. This is updated atomically.
	readyForConsistentReads int32

	// leaveCh is used to signal that the server is leaving the cluster
	// and trying to shed its RPC traffic onto other Consul servers. This
	// is only ever closed.
	leaveCh chan struct{}

	// externalACLServer serves the ACL service exposed on the external gRPC port.
	// It is also exposed on the internal multiplexed "server" port to enable
	// RPC forwarding.
	externalACLServer *aclgrpc.Server

	// externalConnectCAServer serves the Connect CA service exposed on the external
	// gRPC port. It is also exposed on the internal multiplexed "server" port to
	// enable RPC forwarding.
	externalConnectCAServer *connectca.Server

	// externalGRPCServer has a gRPC server exposed on the dedicated gRPC ports, as
	// opposed to the multiplexed "server" port which is served by grpcHandler.
	externalGRPCServer *grpc.Server

	// router is used to map out Consul servers in the WAN and in Consul
	// Enterprise user-defined areas.
	router *router.Router

	// rpcLimiter is used to rate limit the total number of RPCs initiated
	// from an agent.
	rpcLimiter atomic.Value

	// rpcConnLimiter limits the number of RPC connections from a single source IP
	rpcConnLimiter connlimit.Limiter

	// Listener is used to listen for incoming connections
	Listener    net.Listener
	grpcHandler connHandler
	rpcServer   *rpc.Server

	// incomingRPCLimiter rate-limits incoming net/rpc and gRPC calls.
	incomingRPCLimiter rpcRate.RequestLimitsHandler

	// insecureRPCServer is a RPC server that is configure with
	// IncomingInsecureRPCConfig to allow clients to call AutoEncrypt.Sign
	// to request client certificates. At this point a client doesn't have
	// a client cert and thus cannot present it. This is the only RPC
	// Endpoint that is available at the time of writing.
	insecureRPCServer *rpc.Server

	// rpcRecorder is a middleware component that can emit RPC request metrics.
	rpcRecorder *middleware.RequestRecorder

	// tlsConfigurator holds the agent configuration relevant to TLS and
	// configures everything related to it.
	tlsConfigurator *tlsutil.Configurator

	// serfLAN is the Serf cluster maintained inside the DC
	// which contains all the DC nodes
	//
	// - If Network Segments are active, this only contains members in the
	//   default segment.
	//
	// - If Admin Partitions are active, this only contains members in the
	//   default partition.
	//
	serfLAN *serf.Serf

	// serfWAN is the Serf cluster maintained between DC's
	// which SHOULD only consist of Consul servers
	serfWAN                *serf.Serf
	serfWANConfig          *serf.Config
	memberlistTransportWAN wanfed.IngestionAwareTransport
	gatewayLocator         *GatewayLocator

	// serverLookup tracks server consuls in the local datacenter.
	// Used to do leader forwarding and provide fast lookup by server id and address
	serverLookup *ServerLookup

	// grpcLeaderForwarder is notified on leader change in order to keep the grpc
	// resolver up to date.
	grpcLeaderForwarder LeaderForwarder

	// floodLock controls access to floodCh.
	floodLock sync.RWMutex
	floodCh   []chan struct{}

	// sessionTimers track the expiration time of each Session that has
	// a TTL. On expiration, a SessionDestroy event will occur, and
	// destroy the session via standard session destroy processing
	sessionTimers *SessionTimers

	// statsFetcher is used by autopilot to check the status of the other
	// Consul router.
	statsFetcher *StatsFetcher

	// overviewManager is used to periodically update the cluster overview
	// and emit node/service/check health metrics.
	overviewManager *OverviewManager

	// reassertLeaderCh is used to signal the leader loop should re-run
	// leadership actions after a snapshot restore.
	reassertLeaderCh chan chan error

	// tombstoneGC is used to track the pending GC invocations
	// for the KV tombstones
	tombstoneGC *state.TombstoneGC

	// aclReplicationStatus (and its associated lock) provide information
	// about the health of the ACL replication goroutine.
	aclReplicationStatus     structs.ACLReplicationStatus
	aclReplicationStatusLock sync.RWMutex

	// shutdown and the associated members here are used in orchestrating
	// a clean shutdown. The shutdownCh is never written to, only closed to
	// indicate a shutdown has been initiated.
	shutdown     bool
	shutdownCh   chan struct{}
	shutdownLock sync.Mutex

	// dcSupportsIntentionsAsConfigEntries is used to determine whether we can
	// migrate old intentions into service-intentions config entries. All
	// servers in the local DC must be on a version of Consul supporting
	// service-intentions before this will get enabled.
	dcSupportsIntentionsAsConfigEntries int32

	// Manager to handle starting/stopping go routines when establishing/revoking raft leadership
	leaderRoutineManager *routine.Manager

	// publisher is the EventPublisher to be shared amongst various server components. Events from
	// modifications to the FSM, autopilot and others will flow through here. If in the future we
	// need Events generated outside of the Server and all its components, then we could move
	// this into the Deps struct and created it much earlier on.
	publisher *stream.EventPublisher

	// peeringBackend is shared between the external and internal gRPC services for peering
	peeringBackend *PeeringBackend

	// operatorBackend is shared between the external and internal gRPC services for peering
	operatorBackend *OperatorBackend

	// peerStreamServer is a server used to handle peering streams from external clusters.
	peerStreamServer *peerstream.Server

	// peeringServer handles peering RPC requests internal to this cluster, like generating peering tokens.
	peeringServer *peering.Server

	// xdsCapacityController controls the number of concurrent xDS streams the
	// server is able to handle.
	xdsCapacityController *xdscapacity.Controller

	// hcpManager handles pushing server status updates to the HashiCorp Cloud Platform when enabled
	hcpManager *hcp.Manager

	// embedded struct to hold all the enterprise specific data
	EnterpriseServer
	operatorServer *operator.Server

	// routineManager is responsible for managing longer running go routines
	// run by the Server
	routineManager *routine.Manager

	// resourceServiceServer implements the Resource Service.
	resourceServiceServer *resourcegrpc.Server

	// insecureResourceServiceClient is a client that can be used to communicate
	// with the Resource Service in-process (i.e. not via the network) *without*
	// auth. It should only be used for purely-internal workloads, such as
	// controllers.
	insecureResourceServiceClient pbresource.ResourceServiceClient

	// secureResourceServiceClient is a client that can be used to communicate
	// with the Resource Service in-process (i.e. not via the network) *with* auth.
	// It can be used to make requests to the Resource Service on behalf of the user
	// (e.g. from the HTTP API).
	secureResourceServiceClient pbresource.ResourceServiceClient

	// controllerManager schedules the execution of controllers.
	controllerManager *controller.Manager

	// handles metrics reporting to HashiCorp
	reportingManager *reporting.ReportingManager

	registry resource.Registry
}

func (s *Server) DecrementBlockingQueries() uint64 {
	return atomic.AddUint64(&s.queriesBlocking, ^uint64(0))
}

func (s *Server) GetShutdownChannel() chan struct{} {
	return s.shutdownCh
}

func (s *Server) IncrementBlockingQueries() uint64 {
	return atomic.AddUint64(&s.queriesBlocking, 1)
}

type connHandler interface {
	Run() error
	Handle(conn net.Conn)
	Shutdown() error
}

// ProxyUpdater is an interface for ProxyTracker.
type ProxyUpdater interface {
	// PushChange allows pushing a computed ProxyState to xds for xds resource generation to send to a proxy.
	PushChange(id *pbresource.ID, snapshot proxysnapshot.ProxySnapshot) error

	// ProxyConnectedToServer returns whether this id is connected to this server.
	ProxyConnectedToServer(id *pbresource.ID) bool

	EventChannel() chan controller.Event
}

// NewServer is used to construct a new Consul server from the configuration
// and extra options, potentially returning an error.
func NewServer(config *Config, flat Deps, externalGRPCServer *grpc.Server,
	incomingRPCLimiter rpcRate.RequestLimitsHandler, serverLogger hclog.InterceptLogger, proxyUpdater ProxyUpdater) (*Server, error) {
	logger := flat.Logger
	if err := config.CheckProtocolVersion(); err != nil {
		return nil, err
	}
	if config.DataDir == "" && !config.DevMode {
		return nil, fmt.Errorf("Config must provide a DataDir")
	}
	if err := config.CheckACL(); err != nil {
		return nil, err
	}

	// Create the tombstone GC.
	gc, err := state.NewTombstoneGC(config.TombstoneTTL, config.TombstoneTTLGranularity)
	if err != nil {
		return nil, err
	}

	// Create the shutdown channel - this is closed but never written to.
	shutdownCh := make(chan struct{})

	loggers := newLoggerStore(serverLogger)

	if incomingRPCLimiter == nil {
		incomingRPCLimiter = rpcRate.NullRequestLimitsHandler()
	}

	// Create server.
	s := &Server{
		config:                  config,
		tokens:                  flat.Tokens,
		connPool:                flat.ConnPool,
		grpcConnPool:            flat.GRPCConnPool,
		eventChLAN:              make(chan serf.Event, serfEventChSize),
		eventChWAN:              make(chan serf.Event, serfEventChSize),
		logger:                  serverLogger,
		loggers:                 loggers,
		leaveCh:                 make(chan struct{}),
		reconcileCh:             make(chan serf.Member, reconcileChSize),
		router:                  flat.Router,
		tlsConfigurator:         flat.TLSConfigurator,
		externalGRPCServer:      externalGRPCServer,
		reassertLeaderCh:        make(chan chan error),
		sessionTimers:           NewSessionTimers(),
		tombstoneGC:             gc,
		serverLookup:            NewServerLookup(),
		shutdownCh:              shutdownCh,
		leaderRoutineManager:    routine.NewManager(logger.Named(logging.Leader)),
		aclAuthMethodValidators: authmethod.NewCache(),
		publisher:               flat.EventPublisher,
		incomingRPCLimiter:      incomingRPCLimiter,
		routineManager:          routine.NewManager(logger.Named(logging.ConsulServer)),
		registry:                flat.Registry,
	}
	incomingRPCLimiter.Register(s)

	s.raftStorageBackend, err = raftstorage.NewBackend(&raftHandle{s}, logger.Named("raft-storage-backend"))
	if err != nil {
		return nil, fmt.Errorf("failed to create storage backend: %w", err)
	}
	go s.raftStorageBackend.Run(&lib.StopChannelContext{StopCh: shutdownCh})

	s.fsm = fsm.NewFromDeps(fsm.Deps{
		Logger: flat.Logger,
		NewStateStore: func() *state.Store {
			return state.NewStateStoreWithEventPublisher(gc, flat.EventPublisher)
		},
		Publisher:      flat.EventPublisher,
		StorageBackend: s.raftStorageBackend,
	})

	s.hcpManager = hcp.NewManager(hcp.ManagerConfig{
		Client:   flat.HCP.Client,
		StatusFn: s.hcpServerStatus(flat),
		Logger:   logger.Named("hcp_manager"),
	})

	var recorder *middleware.RequestRecorder
	if flat.NewRequestRecorderFunc != nil {
		recorder = flat.NewRequestRecorderFunc(serverLogger, s.IsLeader, s.config.Datacenter)
	} else {
		return nil, fmt.Errorf("cannot initialize server without an RPC request recorder provider")
	}
	if recorder == nil {
		return nil, fmt.Errorf("cannot initialize server with a nil RPC request recorder")
	}

	rpcServerOpts := []func(*rpc.Server){
		rpc.WithPreBodyInterceptor(middleware.GetNetRPCRateLimitingInterceptor(s.incomingRPCLimiter, middleware.NewPanicHandler(s.logger))),
	}

	if flat.GetNetRPCInterceptorFunc != nil {
		rpcServerOpts = append(rpcServerOpts, rpc.WithServerServiceCallInterceptor(flat.GetNetRPCInterceptorFunc(recorder)))
	}

	s.rpcServer = rpc.NewServerWithOpts(rpcServerOpts...)
	s.insecureRPCServer = rpc.NewServerWithOpts(rpcServerOpts...)

	s.rpcRecorder = recorder
	s.incomingRPCLimiter.Run(&lib.StopChannelContext{StopCh: s.shutdownCh})

	go s.publisher.Run(&lib.StopChannelContext{StopCh: s.shutdownCh})

	if s.config.ConnectMeshGatewayWANFederationEnabled {
		s.gatewayLocator = NewGatewayLocator(
			s.logger,
			s,
			s.config.Datacenter,
			s.config.PrimaryDatacenter,
		)
		s.connPool.GatewayResolver = s.gatewayLocator.PickGateway
		s.grpcConnPool.SetGatewayResolver(s.gatewayLocator.PickGateway)
	}

	// Initialize enterprise specific server functionality
	if err := s.initEnterprise(flat); err != nil {
		s.Shutdown()
		return nil, err
	}

	initLeaderMetrics()

	s.rpcLimiter.Store(rate.NewLimiter(config.RPCRateLimit, config.RPCMaxBurst))

	configReplicatorConfig := ReplicatorConfig{
		Name:     logging.ConfigEntry,
		Delegate: &FunctionReplicator{ReplicateFn: s.replicateConfig, Name: "config-entries"},
		Rate:     s.config.ConfigReplicationRate,
		Burst:    s.config.ConfigReplicationBurst,
		Logger:   s.logger,
	}
	s.configReplicator, err = NewReplicator(&configReplicatorConfig)
	if err != nil {
		s.Shutdown()
		return nil, err
	}

	federationStateReplicatorConfig := ReplicatorConfig{
		Name: logging.FederationState,
		Delegate: &IndexReplicator{
			Delegate: &FederationStateReplicator{
				srv:            s,
				gatewayLocator: s.gatewayLocator,
			},
			Logger: s.loggers.Named(logging.Replication).Named(logging.FederationState),
		},
		Rate:             s.config.FederationStateReplicationRate,
		Burst:            s.config.FederationStateReplicationBurst,
		Logger:           s.logger,
		SuppressErrorLog: isErrFederationStatesNotSupported,
	}
	s.federationStateReplicator, err = NewReplicator(&federationStateReplicatorConfig)
	if err != nil {
		s.Shutdown()
		return nil, err
	}

	// Initialize the stats fetcher that autopilot will use.
	s.statsFetcher = NewStatsFetcher(logger, s.connPool, s.config.Datacenter)

	partitionInfo := serverPartitionInfo(s)
	s.aclConfig = newACLConfig(partitionInfo, logger)
	aclConfig := ACLResolverConfig{
		Config:      config.ACLResolverSettings,
		Backend:     &serverACLResolverBackend{Server: s},
		CacheConfig: serverACLCacheConfig,
		Logger:      logger,
		ACLConfig:   s.aclConfig,
		Tokens:      flat.Tokens,
	}
	// Initialize the ACL resolver.
	if s.ACLResolver, err = NewACLResolver(&aclConfig); err != nil {
		s.Shutdown()
		return nil, fmt.Errorf("Failed to create ACL resolver: %v", err)
	}

	// Initialize the RPC layer.
	if err := s.setupRPC(); err != nil {
		s.Shutdown()
		return nil, fmt.Errorf("Failed to start RPC layer: %v", err)
	}

	// Initialize any extra RPC listeners for segments.
	segmentListeners, err := s.setupSegmentRPC()
	if err != nil {
		s.Shutdown()
		return nil, fmt.Errorf("Failed to start segment RPC layer: %v", err)
	}

	// Initialize the Raft server.
	if err := s.setupRaft(); err != nil {
		s.Shutdown()
		return nil, fmt.Errorf("Failed to start Raft: %v", err)
	}

	s.caManager = NewCAManager(&caDelegateWithState{Server: s}, s.leaderRoutineManager, s.logger.ResetNamed("connect.ca"), s.config)
	if s.config.ConnectEnabled && (s.config.AutoEncryptAllowTLS || s.config.AutoConfigAuthzEnabled) {
		go s.connectCARootsMonitor(&lib.StopChannelContext{StopCh: s.shutdownCh})
	}

	if s.gatewayLocator != nil {
		go s.gatewayLocator.Run(&lib.StopChannelContext{StopCh: s.shutdownCh})
	}

	// Serf and dynamic bind ports
	//
	// The LAN serf cluster announces the port of the WAN serf cluster
	// which creates a race when the WAN cluster is supposed to bind to
	// a dynamic port (port 0). The current memberlist implementation will
	// update the bind port in the configuration after the memberlist is
	// created, so we can pull it out from there reliably, even though it's
	// a little gross to be reading the updated config.

	// Initialize the WAN Serf if enabled
	if config.SerfWANConfig != nil {
		s.serfWAN, s.serfWANConfig, err = s.setupSerf(setupSerfOptions{
			Config:       config.SerfWANConfig,
			EventCh:      s.eventChWAN,
			SnapshotPath: serfWANSnapshot,
			WAN:          true,
			Listener:     s.Listener,
		})
		if err != nil {
			s.Shutdown()
			return nil, fmt.Errorf("Failed to start WAN Serf: %v", err)
		}

		// This is always a *memberlist.NetTransport or something which wraps
		// it which satisfies this interface.
		s.memberlistTransportWAN = config.SerfWANConfig.MemberlistConfig.Transport.(wanfed.IngestionAwareTransport)

		// See big comment above why we are doing this.
		serfBindPortWAN := config.SerfWANConfig.MemberlistConfig.BindPort
		if serfBindPortWAN == 0 {
			serfBindPortWAN = config.SerfWANConfig.MemberlistConfig.BindPort
			if serfBindPortWAN == 0 {
				return nil, fmt.Errorf("Failed to get dynamic bind port for WAN Serf")
			}
			s.logger.Info("Serf WAN TCP bound", "port", serfBindPortWAN)
		}
	}

	// Initialize the LAN segments before the default LAN Serf so we have
	// updated port information to publish there.
	if err := s.setupSegments(config, segmentListeners); err != nil {
		s.Shutdown()
		return nil, fmt.Errorf("Failed to setup network segments: %v", err)
	}

	// Initialize the LAN Serf for the default network segment.
	if err := s.setupSerfLAN(config); err != nil {
		s.Shutdown()
		return nil, fmt.Errorf("Failed to start LAN Serf: %v", err)
	}

	if err := s.router.AddArea(types.AreaLAN, s.serfLAN, s.connPool); err != nil {
		s.Shutdown()
		return nil, fmt.Errorf("Failed to add LAN serf route: %w", err)
	}
	go s.lanEventHandler()

	// Start the flooders after the LAN event handler is wired up.
	s.floodSegments(config)

	// Add a "static route" to the WAN Serf and hook it up to Serf events.
	if s.serfWAN != nil {
		if err := s.router.AddArea(types.AreaWAN, s.serfWAN, s.connPool); err != nil {
			s.Shutdown()
			return nil, fmt.Errorf("Failed to add WAN serf route: %v", err)
		}
		go router.HandleSerfEvents(s.logger, s.router, types.AreaWAN, s.serfWAN.ShutdownCh(), s.eventChWAN, s.wanMembershipNotifyCh)

		// Fire up the LAN <-> WAN join flooder.
		addrFn := func(s *metadata.Server) (string, error) {
			if s.WanJoinPort == 0 {
				return "", fmt.Errorf("no wan join  port for server: %s", s.Addr.String())
			}
			addr, _, err := net.SplitHostPort(s.Addr.String())
			if err != nil {
				return "", err
			}
			return fmt.Sprintf("%s:%d", addr, s.WanJoinPort), nil
		}
		go s.Flood(addrFn, s.serfWAN)
	}

	// Start enterprise specific functionality
	if err := s.startEnterprise(); err != nil {
		s.Shutdown()
		return nil, err
	}

	reporter, err := usagemetrics.NewUsageMetricsReporter(
		new(usagemetrics.Config).
			WithStateProvider(s.fsm).
			WithLogger(s.logger).
			WithDatacenter(s.config.Datacenter).
			WithReportingInterval(s.config.MetricsReportingInterval).
			WithGetMembersFunc(func() []serf.Member {
				members, err := s.lanPoolAllMembers()
				if err != nil {
					return []serf.Member{}
				}

				return members
			}),
	)
	if err != nil {
		s.Shutdown()
		return nil, fmt.Errorf("Failed to start usage metrics reporter: %v", err)
	}
	go reporter.Run(&lib.StopChannelContext{StopCh: s.shutdownCh})

	s.overviewManager = NewOverviewManager(s.logger, s.fsm, s.config.MetricsReportingInterval)
	go s.overviewManager.Run(&lib.StopChannelContext{StopCh: s.shutdownCh})

	s.reportingManager = reporting.NewReportingManager(s.logger, getEnterpriseReportingDeps(flat), s, s.fsm.State())
	go s.reportingManager.Run(&lib.StopChannelContext{StopCh: s.shutdownCh})

	// Setup resource service clients.
	if err := s.setupSecureResourceServiceClient(); err != nil {
		return nil, err
	}

	if err := s.setupInsecureResourceServiceClient(flat.Registry, logger); err != nil {
		return nil, err
	}

	// Initialize external gRPC server
	s.setupExternalGRPC(config, flat, logger)

	// Initialize internal gRPC server.
	//
	// Note: some "external" gRPC services are also exposed on the internal gRPC server
	// to enable RPC forwarding.
	s.grpcHandler = newGRPCHandlerFromConfig(flat, config, s)
	s.grpcLeaderForwarder = flat.LeaderForwarder

	s.controllerManager = controller.NewManager(
		s.insecureResourceServiceClient,
		logger.Named(logging.ControllerRuntime),
	)
	s.registerControllers(flat, proxyUpdater)
	go s.controllerManager.Run(&lib.StopChannelContext{StopCh: shutdownCh})

	go s.trackLeaderChanges()

	s.xdsCapacityController = xdscapacity.NewController(xdscapacity.Config{
		Logger:         s.logger.Named(logging.XDSCapacityController),
		GetStore:       func() xdscapacity.Store { return s.fsm.State() },
		SessionLimiter: flat.XDSStreamLimiter,
	})
	go s.xdsCapacityController.Run(&lib.StopChannelContext{StopCh: s.shutdownCh})

	// Initialize Autopilot. This must happen before starting leadership monitoring
	// as establishing leadership could attempt to use autopilot and cause a panic.
	s.initAutopilot(config)

	// Start monitoring leadership. This must happen after Serf is set up
	// since it can fire events when leadership is obtained.
	go s.monitorLeadership()

	// Start listening for RPC requests.
	go func() {
		if err := s.grpcHandler.Run(); err != nil {
			s.logger.Error("gRPC server failed", "error", err)
		}
	}()
	go s.listen(s.Listener)

	// Start listeners for any segments with separate RPC listeners.
	for _, listener := range segmentListeners {
		go s.listen(listener)
	}

	// start autopilot - this must happen after the RPC listeners get setup
	// or else it may block
	s.autopilot.Start(&lib.StopChannelContext{StopCh: s.shutdownCh})

	// Start the metrics handlers.
	go s.updateMetrics()

	// Now we are setup, configure the HCP manager
	go s.hcpManager.Run(&lib.StopChannelContext{StopCh: shutdownCh})

	err = s.runEnterpriseRateLimiterConfigEntryController()
	if err != nil {
		return nil, err
	}

	return s, nil
}

func (s *Server) registerControllers(deps Deps, proxyUpdater ProxyUpdater) {
	if stringslice.Contains(deps.Experiments, CatalogResourceExperimentName) {
		catalog.RegisterControllers(s.controllerManager, catalog.DefaultControllerDependencies())
		mesh.RegisterControllers(s.controllerManager, mesh.ControllerDependencies{
			TrustBundleFetcher: func() (*pbproxystate.TrustBundle, error) {
				var bundle pbproxystate.TrustBundle
				roots, err := s.getCARoots(nil, s.GetState())
				if err != nil {
					return nil, err
				}
				bundle.TrustDomain = roots.TrustDomain
				for _, root := range roots.Roots {
					bundle.Roots = append(bundle.Roots, root.RootCert)
				}
				return &bundle, nil
			},
<<<<<<< HEAD
			// This function is adapted from server_connect.go:getCARoots.
			TrustDomainFetcher: func() (string, error) {
				_, caConfig, err := s.fsm.State().CAConfig(nil)
				if err != nil {
					return "", err
				}

				return s.getTrustDomain(caConfig)
			},
			LocalDatacenter: s.config.Datacenter,
=======
			ProxyUpdater: proxyUpdater,
>>>>>>> a17f4a0b
		})
	}

	reaper.RegisterControllers(s.controllerManager)

	if s.config.DevMode {
		demo.RegisterControllers(s.controllerManager)
	}
}

func newGRPCHandlerFromConfig(deps Deps, config *Config, s *Server) connHandler {
	if s.peeringBackend == nil {
		panic("peeringBackend is required during construction")
	}

	p := peering.NewServer(peering.Config{
		Backend: s.peeringBackend,
		Tracker: s.peerStreamServer.Tracker,
		Logger:  deps.Logger.Named("grpc-api.peering"),
		ForwardRPC: func(info structs.RPCInfo, fn func(*grpc.ClientConn) error) (bool, error) {
			// Only forward the request if the dc in the request matches the server's datacenter.
			if info.RequestDatacenter() != "" && info.RequestDatacenter() != config.Datacenter {
				return false, fmt.Errorf("requests to generate peering tokens cannot be forwarded to remote datacenters")
			}
			return s.ForwardGRPC(s.grpcConnPool, info, fn)
		},
		Datacenter:     config.Datacenter,
		ConnectEnabled: config.ConnectEnabled,
		PeeringEnabled: config.PeeringEnabled,
		Locality:       config.Locality,
		FSMServer:      s,
	})
	s.peeringServer = p
	o := operator.NewServer(operator.Config{
		Backend: s.operatorBackend,
		Logger:  deps.Logger.Named("grpc-api.operator"),
		ForwardRPC: func(info structs.RPCInfo, fn func(*grpc.ClientConn) error) (bool, error) {
			// Only forward the request if the dc in the request matches the server's datacenter.
			if info.RequestDatacenter() != "" && info.RequestDatacenter() != config.Datacenter {
				return false, fmt.Errorf("requests to transfer leader cannot be forwarded to remote datacenters")
			}
			return s.ForwardGRPC(s.grpcConnPool, info, fn)
		},
		Datacenter: config.Datacenter,
	})
	s.operatorServer = o

	register := func(srv *grpc.Server) {
		if config.RPCConfig.EnableStreaming {
			pbsubscribe.RegisterStateChangeSubscriptionServer(srv, subscribe.NewServer(
				&subscribeBackend{srv: s, connPool: deps.GRPCConnPool},
				deps.Logger.Named("grpc-api.subscription")))
		}
		s.peeringServer.Register(srv)
		s.operatorServer.Register(srv)
		s.registerEnterpriseGRPCServices(deps, srv)

		// Note: these external gRPC services are also exposed on the internal server to
		// enable RPC forwarding.
		s.peerStreamServer.Register(srv)
		s.externalACLServer.Register(srv)
		s.externalConnectCAServer.Register(srv)
		s.resourceServiceServer.Register(srv)
	}

	return agentgrpc.NewHandler(deps.Logger, config.RPCAddr, register, nil, s.incomingRPCLimiter)
}

func (s *Server) connectCARootsMonitor(ctx context.Context) {
	for {
		ws := memdb.NewWatchSet()
		state := s.fsm.State()
		ws.Add(state.AbandonCh())
		_, cas, err := state.CARoots(ws)
		if err != nil {
			s.logger.Error("Failed to watch AutoEncrypt CARoot", "error", err)
			return
		}
		caPems := []string{}
		for _, ca := range cas {
			caPems = append(caPems, ca.RootCert)
		}
		if err := s.tlsConfigurator.UpdateAutoTLSCA(caPems); err != nil {
			s.logger.Error("Failed to update AutoEncrypt CAPems", "error", err)
		}

		if err := ws.WatchCtx(ctx); err == context.Canceled {
			s.logger.Info("shutting down Connect CA roots monitor")
			return
		}
	}
}

// setupRaft is used to setup and initialize Raft
func (s *Server) setupRaft() error {
	// If we have an unclean exit then attempt to close the Raft store.
	defer func() {
		if s.raft == nil && s.raftStore != nil {
			if err := s.raftStore.Close(); err != nil {
				s.logger.Error("failed to close Raft store", "error", err)
			}
		}
	}()

	var serverAddressProvider raft.ServerAddressProvider = nil
	if s.config.RaftConfig.ProtocolVersion >= 3 { // ServerAddressProvider needs server ids to work correctly, which is only supported in protocol version 3 or higher
		serverAddressProvider = s.serverLookup
	}

	// Create a transport layer.
	transConfig := &raft.NetworkTransportConfig{
		Stream:                s.raftLayer,
		MaxPool:               3,
		Timeout:               10 * time.Second,
		ServerAddressProvider: serverAddressProvider,
		Logger:                s.loggers.Named(logging.Raft),
	}

	trans := raft.NewNetworkTransportWithConfig(transConfig)
	s.raftTransport = trans
	s.config.RaftConfig.Logger = s.loggers.Named(logging.Raft)

	// Versions of the Raft protocol below 3 require the LocalID to match the network
	// address of the transport.
	s.config.RaftConfig.LocalID = raft.ServerID(trans.LocalAddr())
	if s.config.RaftConfig.ProtocolVersion >= 3 {
		s.config.RaftConfig.LocalID = raft.ServerID(s.config.NodeID)
	}

	// Build an all in-memory setup for dev mode, otherwise prepare a full
	// disk-based setup.
	var log raft.LogStore
	var stable raft.StableStore
	var snap raft.SnapshotStore
	if s.config.DevMode {
		store := raft.NewInmemStore()
		s.raftInmem = store
		stable = store
		log = store
		snap = raft.NewInmemSnapshotStore()
	} else {
		// Create the base raft path.
		path := filepath.Join(s.config.DataDir, raftState)
		if err := lib.EnsurePath(path, true); err != nil {
			return err
		}

		boltDBFile := filepath.Join(path, "raft.db")
		boltFileExists, err := fileExists(boltDBFile)
		if err != nil {
			return fmt.Errorf("failed trying to see if raft.db exists not sure how to continue: %w", err)
		}

		// Only use WAL if there is no existing raft.db, even if it's enabled.
		if s.config.LogStoreConfig.Backend == LogStoreBackendWAL && !boltFileExists {
			walDir := filepath.Join(path, "wal")
			if err := os.MkdirAll(walDir, 0755); err != nil {
				return err
			}

			mc := walmetrics.NewGoMetricsCollector([]string{"raft", "wal"}, nil, nil)

			wal, err := raftwal.Open(walDir,
				raftwal.WithSegmentSize(s.config.LogStoreConfig.WAL.SegmentSize),
				raftwal.WithMetricsCollector(mc),
			)
			if err != nil {
				return fmt.Errorf("fail to open write-ahead-log: %w", err)
			}

			s.raftStore = wal
			log = wal
			stable = wal
		} else {
			if s.config.LogStoreConfig.Backend == LogStoreBackendWAL {
				// User configured the new storage, but still has old raft.db. Warn
				// them!
				s.logger.Warn("BoltDB file raft.db found, IGNORING raft_logstore.backend which is set to 'wal'")
			}

			// Create the backend raft store for logs and stable storage.
			store, err := raftboltdb.New(raftboltdb.Options{
				BoltOptions: &bbolt.Options{
					NoFreelistSync: s.config.LogStoreConfig.BoltDB.NoFreelistSync,
				},
				Path: boltDBFile,
			})
			if err != nil {
				return err
			}
			s.raftStore = store
			log = store
			stable = store

			// start publishing boltdb metrics
			go store.RunMetrics(&lib.StopChannelContext{StopCh: s.shutdownCh}, 0)
		}

		// See if log verification is enabled
		if s.config.LogStoreConfig.Verification.Enabled {
			mc := walmetrics.NewGoMetricsCollector([]string{"raft", "logstore", "verifier"}, nil, nil)
			reportFn := makeLogVerifyReportFn(s.logger.Named("raft.logstore.verifier"))
			verifier := verifier.NewLogStore(log, isLogVerifyCheckpoint, reportFn, mc)
			s.raftStore = verifier
			log = verifier
		}

		// Wrap the store in a LogCache to improve performance.
		cacheStore, err := raft.NewLogCache(raftLogCacheSize, log)
		if err != nil {
			return err
		}
		log = cacheStore

		// Create the snapshot store.
		snapshots, err := raft.NewFileSnapshotStoreWithLogger(path, snapshotsRetained, s.logger.Named("raft.snapshot"))
		if err != nil {
			return err
		}
		snap = snapshots

		// For an existing cluster being upgraded to the new version of
		// Raft, we almost never want to run recovery based on the old
		// peers.json file. We create a peers.info file with a helpful
		// note about where peers.json went, and use that as a sentinel
		// to avoid ingesting the old one that first time (if we have to
		// create the peers.info file because it's not there, we also
		// blow away any existing peers.json file).
		peersFile := filepath.Join(path, "peers.json")
		peersInfoFile := filepath.Join(path, "peers.info")
		if _, err := os.Stat(peersInfoFile); os.IsNotExist(err) {
			if err := os.WriteFile(peersInfoFile, []byte(peersInfoContent), 0755); err != nil {
				return fmt.Errorf("failed to write peers.info file: %v", err)
			}

			// Blow away the peers.json file if present, since the
			// peers.info sentinel wasn't there.
			if _, err := os.Stat(peersFile); err == nil {
				if err := os.Remove(peersFile); err != nil {
					return fmt.Errorf("failed to delete peers.json, please delete manually (see peers.info for details): %v", err)
				}
				s.logger.Info("deleted peers.json file (see peers.info for details)")
			}
		} else if _, err := os.Stat(peersFile); err == nil {
			s.logger.Info("found peers.json file, recovering Raft configuration...")

			var configuration raft.Configuration
			if s.config.RaftConfig.ProtocolVersion < 3 {
				configuration, err = raft.ReadPeersJSON(peersFile)
			} else {
				configuration, err = raft.ReadConfigJSON(peersFile)
			}
			if err != nil {
				return fmt.Errorf("recovery failed to parse peers.json: %v", err)
			}

			// It's safe to pass nil as the handle argument here because we won't call
			// the backend's data access methods (only Apply, Snapshot, and Restore).
			backend, err := raftstorage.NewBackend(nil, hclog.NewNullLogger())
			if err != nil {
				return fmt.Errorf("recovery failed: %w", err)
			}
			ctx, cancel := context.WithCancel(context.Background())
			defer cancel()
			go backend.Run(ctx)

			tmpFsm := fsm.NewFromDeps(fsm.Deps{
				Logger: s.logger,
				NewStateStore: func() *state.Store {
					return state.NewStateStore(s.tombstoneGC)
				},
				StorageBackend: backend,
			})
			if err := raft.RecoverCluster(s.config.RaftConfig, tmpFsm,
				log, stable, snap, trans, configuration); err != nil {
				return fmt.Errorf("recovery failed: %v", err)
			}

			if err := os.Remove(peersFile); err != nil {
				return fmt.Errorf("recovery failed to delete peers.json, please delete manually (see peers.info for details): %v", err)
			}
			s.logger.Info("deleted peers.json file after successful recovery")
		}
	}

	// If we are in bootstrap or dev mode and the state is clean then we can
	// bootstrap now.
	if (s.config.Bootstrap || s.config.DevMode) && !s.config.ReadReplica {
		hasState, err := raft.HasExistingState(log, stable, snap)
		if err != nil {
			return err
		}
		if !hasState {
			configuration := raft.Configuration{
				Servers: []raft.Server{
					{
						ID:      s.config.RaftConfig.LocalID,
						Address: trans.LocalAddr(),
					},
				},
			}
			if err := raft.BootstrapCluster(s.config.RaftConfig,
				log, stable, snap, trans, configuration); err != nil {
				return err
			}
		}
	}

	// Set up a channel for reliable leader notifications.
	raftNotifyCh := make(chan bool, 10)
	s.config.RaftConfig.NotifyCh = raftNotifyCh
	s.raftNotifyCh = raftNotifyCh

	// Setup the Raft store.
	var err error
	s.raft, err = raft.NewRaft(s.config.RaftConfig, s.fsm.ChunkingFSM(), log, stable, snap, trans)
	return err
}

// endpointFactory is a function that returns an RPC endpoint bound to the given
// server.
type factory func(s *Server) interface{}

// endpoints is a list of registered RPC endpoint factories.
var endpoints []factory

// registerEndpoint registers a new RPC endpoint factory.
func registerEndpoint(fn factory) {
	endpoints = append(endpoints, fn)
}

// setupRPC is used to setup the RPC listener
func (s *Server) setupRPC() error {
	s.rpcConnLimiter.SetConfig(connlimit.Config{
		MaxConnsPerClientIP: s.config.RPCMaxConnsPerClient,
	})

	for _, fn := range endpoints {
		s.rpcServer.Register(fn(s))
	}

	// Only register AutoEncrypt on the insecure RPC server. Insecure only
	// means that verify incoming is turned off even though it might have
	// been configured.
	s.insecureRPCServer.Register(&AutoEncrypt{srv: s})

	// Setup the AutoConfig JWT Authorizer
	var authz AutoConfigAuthorizer
	if s.config.AutoConfigAuthzEnabled {
		// create the auto config authorizer from the JWT authmethod
		validator, err := ssoauth.NewValidator(s.logger, &s.config.AutoConfigAuthzAuthMethod)
		if err != nil {
			return fmt.Errorf("Failed to initialize JWT Auto Config Authorizer: %w", err)
		}

		authz = &jwtAuthorizer{
			validator:       validator,
			allowReuse:      s.config.AutoConfigAuthzAllowReuse,
			claimAssertions: s.config.AutoConfigAuthzClaimAssertions,
		}
	} else {
		// This authorizer always returns that the endpoint is disabled
		authz = &disabledAuthorizer{}
	}
	// now register with the insecure RPC server
	s.insecureRPCServer.Register(NewAutoConfig(s.config, s.tlsConfigurator, autoConfigBackend{Server: s}, authz))

	ln, err := net.ListenTCP("tcp", s.config.RPCAddr)
	if err != nil {
		return err
	}
	s.Listener = ln

	if s.config.NotifyListen != nil {
		s.config.NotifyListen()
	}
	// todo(fs): we should probably guard this
	if s.config.RPCAdvertise == nil {
		s.config.RPCAdvertise = ln.Addr().(*net.TCPAddr)
	}

	// Verify that we have a usable advertise address
	if s.config.RPCAdvertise.IP.IsUnspecified() {
		ln.Close()
		return fmt.Errorf("RPC advertise address is not advertisable: %v", s.config.RPCAdvertise)
	}

	// TODO (hans) switch NewRaftLayer to tlsConfigurator

	// Provide a DC specific wrapper. Raft replication is only
	// ever done in the same datacenter, so we can provide it as a constant.
	wrapper := tlsutil.SpecificDC(s.config.Datacenter, s.tlsConfigurator.OutgoingRPCWrapper())

	// Define a callback for determining whether to wrap a connection with TLS
	tlsFunc := func(address raft.ServerAddress) bool {
		// raft only talks to its own datacenter
		return s.tlsConfigurator.UseTLS(s.config.Datacenter)
	}
	s.raftLayer = NewRaftLayer(s.config.RPCSrcAddr, s.config.RPCAdvertise, wrapper, tlsFunc)
	return nil
}

// Initialize and register services on external gRPC server.
func (s *Server) setupExternalGRPC(config *Config, deps Deps, logger hclog.Logger) {
	s.externalACLServer = aclgrpc.NewServer(aclgrpc.Config{
		ACLsEnabled: s.config.ACLsEnabled,
		ForwardRPC: func(info structs.RPCInfo, fn func(*grpc.ClientConn) error) (bool, error) {
			return s.ForwardGRPC(s.grpcConnPool, info, fn)
		},
		InPrimaryDatacenter: s.InPrimaryDatacenter(),
		LoadAuthMethod: func(methodName string, entMeta *acl.EnterpriseMeta) (*structs.ACLAuthMethod, aclgrpc.Validator, error) {
			return s.loadAuthMethod(methodName, entMeta)
		},
		LocalTokensEnabled:        s.LocalTokensEnabled,
		Logger:                    logger.Named("grpc-api.acl"),
		NewLogin:                  func() aclgrpc.Login { return s.aclLogin() },
		NewTokenWriter:            func() aclgrpc.TokenWriter { return s.aclTokenWriter() },
		PrimaryDatacenter:         s.config.PrimaryDatacenter,
		ValidateEnterpriseRequest: s.validateEnterpriseRequest,
	})
	s.externalACLServer.Register(s.externalGRPCServer)

	s.externalConnectCAServer = connectca.NewServer(connectca.Config{
		Publisher:   s.publisher,
		GetStore:    func() connectca.StateStore { return s.FSM().State() },
		Logger:      logger.Named("grpc-api.connect-ca"),
		ACLResolver: s.ACLResolver,
		CAManager:   s.caManager,
		ForwardRPC: func(info structs.RPCInfo, fn func(*grpc.ClientConn) error) (bool, error) {
			return s.ForwardGRPC(s.grpcConnPool, info, fn)
		},
		ConnectEnabled: s.config.ConnectEnabled,
	})
	s.externalConnectCAServer.Register(s.externalGRPCServer)

	dataplane.NewServer(dataplane.Config{
		GetStore:          func() dataplane.StateStore { return s.FSM().State() },
		Logger:            logger.Named("grpc-api.dataplane"),
		ACLResolver:       s.ACLResolver,
		Datacenter:        s.config.Datacenter,
		EnableV2:          stringslice.Contains(deps.Experiments, CatalogResourceExperimentName),
		ResourceAPIClient: s.insecureResourceServiceClient,
	}).Register(s.externalGRPCServer)

	serverdiscovery.NewServer(serverdiscovery.Config{
		Publisher:   s.publisher,
		ACLResolver: s.ACLResolver,
		Logger:      logger.Named("grpc-api.server-discovery"),
	}).Register(s.externalGRPCServer)

	s.peeringBackend = NewPeeringBackend(s)
	s.operatorBackend = NewOperatorBackend(s)

	s.peerStreamServer = peerstream.NewServer(peerstream.Config{
		Backend:        s.peeringBackend,
		GetStore:       func() peerstream.StateStore { return s.FSM().State() },
		Logger:         logger.Named("grpc-api.peerstream"),
		ACLResolver:    s.ACLResolver,
		Datacenter:     s.config.Datacenter,
		ConnectEnabled: s.config.ConnectEnabled,
		ForwardRPC: func(info structs.RPCInfo, fn func(*grpc.ClientConn) error) (bool, error) {
			// Only forward the request if the dc in the request matches the server's datacenter.
			if info.RequestDatacenter() != "" && info.RequestDatacenter() != config.Datacenter {
				return false, fmt.Errorf("requests to generate peering tokens cannot be forwarded to remote datacenters")
			}
			return s.ForwardGRPC(s.grpcConnPool, info, fn)
		},
	})
	s.peerStreamServer.Register(s.externalGRPCServer)

	s.resourceServiceServer = resourcegrpc.NewServer(resourcegrpc.Config{
		Registry:        deps.Registry,
		Backend:         s.raftStorageBackend,
		ACLResolver:     s.ACLResolver,
		Logger:          logger.Named("grpc-api.resource"),
		V1TenancyBridge: NewV1TenancyBridge(s),
	})
	s.resourceServiceServer.Register(s.externalGRPCServer)

	reflection.Register(s.externalGRPCServer)
}

func (s *Server) setupInsecureResourceServiceClient(typeRegistry resource.Registry, logger hclog.Logger) error {
	server := resourcegrpc.NewServer(resourcegrpc.Config{
		Registry:        typeRegistry,
		Backend:         s.raftStorageBackend,
		ACLResolver:     resolver.DANGER_NO_AUTH{},
		Logger:          logger.Named("grpc-api.resource"),
		V1TenancyBridge: NewV1TenancyBridge(s),
	})

	conn, err := s.runInProcessGRPCServer(server.Register)
	if err != nil {
		return err
	}
	s.insecureResourceServiceClient = pbresource.NewResourceServiceClient(conn)

	return nil
}

func (s *Server) setupSecureResourceServiceClient() error {
	conn, err := s.runInProcessGRPCServer(s.resourceServiceServer.Register)
	if err != nil {
		return err
	}
	s.secureResourceServiceClient = pbresource.NewResourceServiceClient(conn)

	return nil
}

// runInProcessGRPCServer runs a gRPC server that can only be accessed in the
// same process, rather than over the network, using a pipe listener.
func (s *Server) runInProcessGRPCServer(registerFn ...func(*grpc.Server)) (*grpc.ClientConn, error) {
	server := grpc.NewServer()

	for _, fn := range registerFn {
		fn(server)
	}

	pipe := agentgrpc.NewPipeListener()
	go server.Serve(pipe)

	go func() {
		<-s.shutdownCh
		server.Stop()
	}()

	conn, err := grpc.Dial("",
		grpc.WithTransportCredentials(insecure.NewCredentials()),
		grpc.WithContextDialer(pipe.DialContext),
		grpc.WithBlock(),
	)
	if err != nil {
		server.Stop()
		return nil, err
	}
	go func() {
		<-s.shutdownCh
		conn.Close()
	}()

	return conn, nil
}

// Shutdown is used to shutdown the server
func (s *Server) Shutdown() error {
	s.logger.Info("shutting down server")
	s.shutdownLock.Lock()
	defer s.shutdownLock.Unlock()

	if s.shutdown {
		return nil
	}

	s.shutdown = true
	close(s.shutdownCh)

	// ensure that any leader routines still running get canceled
	if s.leaderRoutineManager != nil {
		s.leaderRoutineManager.StopAll()
	}

	s.shutdownSerfLAN()

	if s.serfWAN != nil {
		s.serfWAN.Shutdown()
		if err := s.router.RemoveArea(types.AreaWAN); err != nil {
			s.logger.Warn("error removing WAN area", "error", err)
		}
	}
	s.router.Shutdown()

	// TODO: actually shutdown areas?

	if s.raft != nil {
		s.raftTransport.Close()
		s.raftLayer.Close()
		future := s.raft.Shutdown()
		if err := future.Error(); err != nil {
			s.logger.Warn("error shutting down raft", "error", err)
		}
		if s.raftStore != nil {
			s.raftStore.Close()
		}
	}

	if s.Listener != nil {
		s.Listener.Close()
	}

	if s.grpcHandler != nil {
		if err := s.grpcHandler.Shutdown(); err != nil {
			s.logger.Warn("failed to stop gRPC server", "error", err)
		}
	}

	// Close the connection pool
	if s.connPool != nil {
		s.connPool.Shutdown()
	}

	if s.ACLResolver != nil {
		s.ACLResolver.Close()
	}

	if s.fsm != nil {
		s.fsm.State().Abandon()
	}

	return nil
}

func (s *Server) attemptLeadershipTransfer(id raft.ServerID) (err error) {
	var addr raft.ServerAddress
	if id != "" {
		addr, err = s.serverLookup.ServerAddr(id)
		if err != nil {
			return err
		}
		future := s.raft.LeadershipTransferToServer(id, addr)
		if err := future.Error(); err != nil {
			return err
		}
	} else {
		future := s.raft.LeadershipTransfer()
		if err := future.Error(); err != nil {
			return err
		}
	}

	return nil
}

// Leave is used to prepare for a graceful shutdown.
func (s *Server) Leave() error {
	s.logger.Info("server starting leave")

	// Check the number of known peers
	numPeers, err := s.autopilot.NumVoters()
	if err != nil {
		s.logger.Error("failed to check raft peers", "error", err)
		return err
	}

	addr := s.raftTransport.LocalAddr()

	// If we are the current leader, and we have any other peers (cluster has multiple
	// servers), we should do a RemoveServer/RemovePeer to safely reduce the quorum size.
	// If we are not the leader, then we should issue our leave intention and wait to be
	// removed for some reasonable period of time.
	isLeader := s.IsLeader()
	if isLeader && numPeers > 1 {
		if err := s.attemptLeadershipTransfer(""); err == nil {
			isLeader = false
		} else {
			future := s.raft.RemoveServer(raft.ServerID(s.config.NodeID), 0, 0)
			if err := future.Error(); err != nil {
				s.logger.Error("failed to remove ourself as raft peer", "error", err)
			}
		}
	}

	// Leave the WAN pool
	if s.serfWAN != nil {
		if err := s.serfWAN.Leave(); err != nil {
			s.logger.Error("failed to leave WAN Serf cluster", "error", err)
		}
	}

	// Leave the LAN pool
	if s.serfLAN != nil {
		if err := s.serfLAN.Leave(); err != nil {
			s.logger.Error("failed to leave LAN Serf cluster", "error", err)
		}
	}

	// Leave everything enterprise related as well
	s.handleEnterpriseLeave()

	// Start refusing RPCs now that we've left the LAN pool. It's important
	// to do this *after* we've left the LAN pool so that clients will know
	// to shift onto another server if they perform a retry. We also wake up
	// all queries in the RPC retry state.
	s.logger.Info("Waiting to drain RPC traffic", "drain_time", s.config.LeaveDrainTime)
	close(s.leaveCh)
	time.Sleep(s.config.LeaveDrainTime)

	// If we were not leader, wait to be safely removed from the cluster. We
	// must wait to allow the raft replication to take place, otherwise an
	// immediate shutdown could cause a loss of quorum.
	if !isLeader {
		left := false
		limit := time.Now().Add(raftRemoveGracePeriod)
		for !left && time.Now().Before(limit) {
			// Sleep a while before we check.
			time.Sleep(50 * time.Millisecond)

			// Get the latest configuration.
			future := s.raft.GetConfiguration()
			if err := future.Error(); err != nil {
				s.logger.Error("failed to get raft configuration", "error", err)
				break
			}

			// See if we are no longer included.
			left = true
			for _, server := range future.Configuration().Servers {
				if server.Address == addr {
					left = false
					break
				}
			}
		}

		// TODO (slackpad) With the old Raft library we used to force the
		// peers set to empty when a graceful leave occurred. This would
		// keep voting spam down if the server was restarted, but it was
		// dangerous because the peers was inconsistent with the logs and
		// snapshots, so it wasn't really safe in all cases for the server
		// to become leader. This is now safe, but the log spam is noisy.
		// The next new version of the library will have a "you are not a
		// peer stop it" behavior that should address this. We will have
		// to evaluate during the RC period if this interim situation is
		// not too confusing for operators.

		// TODO (slackpad) When we take a later new version of the Raft
		// library it won't try to complete replication, so this peer
		// may not realize that it has been removed. Need to revisit this
		// and the warning here.
		if !left {
			s.logger.Warn("failed to leave raft configuration gracefully, timeout")
		}
	}

	return nil
}

// JoinWAN is used to have Consul join the cross-WAN Consul ring
// The target address should be another node listening on the
// Serf WAN address
func (s *Server) JoinWAN(addrs []string) (int, error) {
	if s.serfWAN == nil {
		return 0, ErrWANFederationDisabled
	}

	if err := s.enterpriseValidateJoinWAN(); err != nil {
		return 0, err
	}

	return s.serfWAN.Join(addrs, true)
}

// PrimaryMeshGatewayAddressesReadyCh returns a channel that will be closed
// when federation state replication ships back at least one primary mesh
// gateway (not via fallback config).
func (s *Server) PrimaryMeshGatewayAddressesReadyCh() <-chan struct{} {
	if s.gatewayLocator == nil {
		return nil
	}
	return s.gatewayLocator.PrimaryMeshGatewayAddressesReadyCh()
}

// PickRandomMeshGatewaySuitableForDialing is a convenience function used for writing tests.
func (s *Server) PickRandomMeshGatewaySuitableForDialing(dc string) string {
	if s.gatewayLocator == nil {
		return ""
	}
	return s.gatewayLocator.PickGateway(dc)
}

// RefreshPrimaryGatewayFallbackAddresses is used to update the list of current
// fallback addresses for locating mesh gateways in the primary datacenter.
func (s *Server) RefreshPrimaryGatewayFallbackAddresses(addrs []string) {
	if s.gatewayLocator != nil {
		s.gatewayLocator.RefreshPrimaryGatewayFallbackAddresses(addrs)
	}
}

// PrimaryGatewayFallbackAddresses returns the current set of discovered
// fallback addresses for the mesh gateways in the primary datacenter.
func (s *Server) PrimaryGatewayFallbackAddresses() []string {
	if s.gatewayLocator == nil {
		return nil
	}
	return s.gatewayLocator.PrimaryGatewayFallbackAddresses()
}

// AgentLocalMember is used to retrieve the LAN member for the local node.
func (s *Server) AgentLocalMember() serf.Member {
	return s.serfLAN.LocalMember()
}

// LANMembersInAgentPartition returns the LAN members for this agent's
// canonical serf pool. For clients this is the only pool that exists. For
// servers it's the pool in the default segment and the default partition.
func (s *Server) LANMembersInAgentPartition() []serf.Member {
	return s.serfLAN.Members()
}

// WANMembers is used to return the members of the WAN cluster
func (s *Server) WANMembers() []serf.Member {
	if s.serfWAN == nil {
		return nil
	}
	return s.serfWAN.Members()
}

// GetPeeringBackend is a test helper.
func (s *Server) GetPeeringBackend() peering.Backend {
	return s.peeringBackend
}

// RemoveFailedNode is used to remove a failed node from the cluster.
func (s *Server) RemoveFailedNode(node string, prune bool, entMeta *acl.EnterpriseMeta) error {
	var removeFn func(*serf.Serf, string) error
	if prune {
		removeFn = (*serf.Serf).RemoveFailedNodePrune
	} else {
		removeFn = (*serf.Serf).RemoveFailedNode
	}

	wanNode := node

	// The Serf WAN pool stores members as node.datacenter
	// so the dc is appended if not present
	if !strings.HasSuffix(node, "."+s.config.Datacenter) {
		wanNode = node + "." + s.config.Datacenter
	}

	return s.removeFailedNode(removeFn, node, wanNode, entMeta)
}

// RemoveFailedNodeWAN is used to remove a failed node from the WAN cluster.
func (s *Server) RemoveFailedNodeWAN(wanNode string, prune bool, entMeta *acl.EnterpriseMeta) error {
	var removeFn func(*serf.Serf, string) error
	if prune {
		removeFn = (*serf.Serf).RemoveFailedNodePrune
	} else {
		removeFn = (*serf.Serf).RemoveFailedNode
	}

	return s.removeFailedNode(removeFn, "", wanNode, entMeta)
}

// IsLeader checks if this server is the cluster leader
func (s *Server) IsLeader() bool {
	return s.raft.State() == raft.Leader
}

// IsServer checks if this addr is of a server
func (s *Server) IsServer(addr string) bool {

	for _, ss := range s.raft.GetConfiguration().Configuration().Servers {
		a, err := net.ResolveTCPAddr("tcp", string(ss.Address))
		if err != nil {
			continue
		}
		localIP, err := net.ResolveTCPAddr("tcp", string(s.config.RaftConfig.LocalID))
		if err != nil {
			continue
		}
		// only return true if it's another server and not our local address
		if string(metadata.GetIP(a)) == addr && string(metadata.GetIP(localIP)) != addr {
			return true
		}
	}
	return false
}

// LeaderLastContact returns the time of last contact by a leader.
// This only makes sense if we are currently a follower.
func (s *Server) LeaderLastContact() time.Time {
	return s.raft.LastContact()
}

// KeyManagerLAN returns the LAN Serf keyring manager
func (s *Server) KeyManagerLAN() *serf.KeyManager {
	// NOTE: The serfLAN keymanager is shared by all partitions.
	return s.serfLAN.KeyManager()
}

// KeyManagerWAN returns the WAN Serf keyring manager
func (s *Server) KeyManagerWAN() *serf.KeyManager {
	return s.serfWAN.KeyManager()
}

func (s *Server) AgentEnterpriseMeta() *acl.EnterpriseMeta {
	return s.config.AgentEnterpriseMeta()
}

// inmemCodec is used to do an RPC call without going over a network
type inmemCodec struct {
	method     string
	args       interface{}
	reply      interface{}
	err        error
	sourceAddr net.Addr
}

func (i *inmemCodec) ReadRequestHeader(req *rpc.Request) error {
	req.ServiceMethod = i.method
	return nil
}

func (i *inmemCodec) ReadRequestBody(args interface{}) error {
	sourceValue := reflect.Indirect(reflect.Indirect(reflect.ValueOf(i.args)))
	dst := reflect.Indirect(reflect.Indirect(reflect.ValueOf(args)))
	dst.Set(sourceValue)
	return nil
}

func (i *inmemCodec) WriteResponse(resp *rpc.Response, reply interface{}) error {
	if resp.Error != "" {
		i.err = errors.New(resp.Error)
		return nil
	}
	sourceValue := reflect.Indirect(reflect.Indirect(reflect.ValueOf(reply)))
	dst := reflect.Indirect(reflect.Indirect(reflect.ValueOf(i.reply)))
	dst.Set(sourceValue)
	return nil
}

func (i *inmemCodec) SourceAddr() net.Addr {
	return i.sourceAddr
}

func (i *inmemCodec) Close() error {
	return nil
}

// RPC is used to make a local RPC call
func (s *Server) RPC(ctx context.Context, method string, args interface{}, reply interface{}) error {
	remoteAddr, _ := RemoteAddrFromContext(ctx)
	codec := &inmemCodec{
		method:     method,
		args:       args,
		reply:      reply,
		sourceAddr: remoteAddr,
	}

	// Enforce the RPC limit.
	//
	// "client" metric path because the internal client API is calling to the
	// internal server API. It's odd that the same request directed to a server is
	// recorded differently. On the other hand this possibly masks the different
	// between regular client requests that traverse the network and these which
	// don't (unless forwarded). This still seems most reasonable.
	metrics.IncrCounter([]string{"client", "rpc"}, 1)
	if !s.rpcLimiter.Load().(*rate.Limiter).Allow() {
		metrics.IncrCounter([]string{"client", "rpc", "exceeded"}, 1)
		return structs.ErrRPCRateExceeded
	}
	if err := s.rpcServer.ServeRequest(codec); err != nil {
		return err
	}
	return codec.err
}

// SnapshotRPC dispatches the given snapshot request, reading from the streaming
// input and writing to the streaming output depending on the operation.
func (s *Server) SnapshotRPC(args *structs.SnapshotRequest, in io.Reader, out io.Writer,
	replyFn structs.SnapshotReplyFn) error {

	// Enforce the RPC limit.
	//
	// "client" metric path because the internal client API is calling to the
	// internal server API. It's odd that the same request directed to a server is
	// recorded differently. On the other hand this possibly masks the different
	// between regular client requests that traverse the network and these which
	// don't (unless forwarded). This still seems most reasonable.
	metrics.IncrCounter([]string{"client", "rpc"}, 1)
	if !s.rpcLimiter.Load().(*rate.Limiter).Allow() {
		metrics.IncrCounter([]string{"client", "rpc", "exceeded"}, 1)
		return structs.ErrRPCRateExceeded
	}

	// Perform the operation.
	var reply structs.SnapshotResponse
	snap, err := s.dispatchSnapshotRequest(args, in, &reply)
	if err != nil {
		return err
	}
	defer func() {
		if err := snap.Close(); err != nil {
			s.logger.Error("Failed to close snapshot", "error", err)
		}
	}()

	// Let the caller peek at the reply.
	if replyFn != nil {
		if err := replyFn(&reply); err != nil {
			return err
		}
	}

	// Stream the snapshot.
	if out != nil {
		if _, err := io.Copy(out, snap); err != nil {
			return fmt.Errorf("failed to stream snapshot: %v", err)
		}
	}
	return nil
}

// RegisterEndpoint is used to substitute an endpoint for testing.
func (s *Server) RegisterEndpoint(name string, handler interface{}) error {
	s.logger.Warn("endpoint injected; this should only be used for testing")
	return s.rpcServer.RegisterName(name, handler)
}

func (s *Server) FSM() *fsm.FSM {
	return s.fsm
}

func (s *Server) GetState() *state.Store {
	if s == nil || s.FSM() == nil {
		return nil
	}
	return s.FSM().State()
}

// Stats is used to return statistics for debugging and insight
// for various sub-systems
func (s *Server) Stats() map[string]map[string]string {
	toString := func(v uint64) string {
		return strconv.FormatUint(v, 10)
	}
	numKnownDCs := len(s.router.GetDatacenters())
	stats := map[string]map[string]string{
		"consul": {
			"server":            "true",
			"leader":            fmt.Sprintf("%v", s.IsLeader()),
			"leader_addr":       string(s.raft.Leader()),
			"bootstrap":         fmt.Sprintf("%v", s.config.Bootstrap),
			"known_datacenters": toString(uint64(numKnownDCs)),
		},
		"raft":     s.raft.Stats(),
		"serf_lan": s.serfLAN.Stats(),
		"runtime":  runtimeStats(),
	}

	if s.config.ACLsEnabled {
		stats["consul"]["acl"] = "enabled"
	} else {
		stats["consul"]["acl"] = "disabled"
	}

	if s.serfWAN != nil {
		stats["serf_wan"] = s.serfWAN.Stats()
	}

	s.addEnterpriseStats(stats)

	return stats
}

// GetLANCoordinate returns the coordinate of the node in the LAN gossip
// pool.
//
//   - Clients return a single coordinate for the single gossip pool they are
//     in (default, segment, or partition).
//
//   - Servers return one coordinate for their canonical gossip pool (i.e.
//     default partition/segment) and one per segment they are also ancillary
//     members of.
//
// NOTE: servers do not emit coordinates for partitioned gossip pools they
// are ancillary members of.
//
// NOTE: This assumes coordinates are enabled, so check that before calling.
func (s *Server) GetLANCoordinate() (lib.CoordinateSet, error) {
	lan, err := s.serfLAN.GetCoordinate()
	if err != nil {
		return nil, err
	}

	cs := lib.CoordinateSet{"": lan}
	if err := s.addEnterpriseLANCoordinates(cs); err != nil {
		return nil, err
	}

	return cs, nil
}

func (s *Server) agentSegmentName() string {
	return s.config.Segment
}

// ReloadConfig is used to have the Server do an online reload of
// relevant configuration information
func (s *Server) ReloadConfig(config ReloadableConfig) error {
	// Reload raft config first before updating any other state since it could
	// error if the new config is invalid.
	raftCfg := computeRaftReloadableConfig(config)
	if err := s.raft.ReloadConfig(raftCfg); err != nil {
		return err
	}

	s.updateReportingConfig(config)

	s.rpcLimiter.Store(rate.NewLimiter(config.RPCRateLimit, config.RPCMaxBurst))

	if config.RequestLimits != nil {
		s.incomingRPCLimiter.UpdateConfig(*convertConsulConfigToRateLimitHandlerConfig(*config.RequestLimits, nil))
	}

	s.rpcConnLimiter.SetConfig(connlimit.Config{
		MaxConnsPerClientIP: config.RPCMaxConnsPerClient,
	})
	s.connPool.SetRPCClientTimeout(config.RPCClientTimeout)

	if s.IsLeader() {
		// only bootstrap the config entries if we are the leader
		// this will error if we lose leadership while bootstrapping here.
		return s.bootstrapConfigEntries(config.ConfigEntryBootstrap)
	}

	return nil
}

// computeRaftReloadableConfig works out the correct reloadable config for raft.
// We reload raft even if nothing has changed since it's cheap and simpler than
// trying to work out if it's different from the current raft config. This
// function is separate to make it cheap to table test thoroughly without a full
// raft instance.
func computeRaftReloadableConfig(config ReloadableConfig) raft.ReloadableConfig {
	// We use the raw defaults _not_ the current values so that you can reload
	// back to a zero value having previously started Consul with a custom value
	// for one of these fields.
	defaultConf := DefaultConfig()
	raftCfg := raft.ReloadableConfig{
		TrailingLogs:      defaultConf.RaftConfig.TrailingLogs,
		SnapshotInterval:  defaultConf.RaftConfig.SnapshotInterval,
		SnapshotThreshold: defaultConf.RaftConfig.SnapshotThreshold,
		ElectionTimeout:   defaultConf.RaftConfig.ElectionTimeout,
		HeartbeatTimeout:  defaultConf.RaftConfig.HeartbeatTimeout,
	}
	if config.RaftSnapshotThreshold != 0 {
		raftCfg.SnapshotThreshold = uint64(config.RaftSnapshotThreshold)
	}
	if config.RaftSnapshotInterval != 0 {
		raftCfg.SnapshotInterval = config.RaftSnapshotInterval
	}
	if config.RaftTrailingLogs != 0 {
		raftCfg.TrailingLogs = uint64(config.RaftTrailingLogs)
	}
	if config.HeartbeatTimeout >= 5*time.Millisecond {
		raftCfg.HeartbeatTimeout = config.HeartbeatTimeout
	}
	if config.ElectionTimeout >= 5*time.Millisecond {
		raftCfg.ElectionTimeout = config.ElectionTimeout
	}
	return raftCfg
}

// Atomically sets a readiness state flag when leadership is obtained, to indicate that server is past its barrier write
func (s *Server) setConsistentReadReady() {
	atomic.StoreInt32(&s.readyForConsistentReads, 1)
}

// Atomically reset readiness state flag on leadership revoke
func (s *Server) resetConsistentReadReady() {
	atomic.StoreInt32(&s.readyForConsistentReads, 0)
}

// Returns true if this server is ready to serve consistent reads
func (s *Server) isReadyForConsistentReads() bool {
	return atomic.LoadInt32(&s.readyForConsistentReads) == 1
}

// trackLeaderChanges registers an Observer with raft in order to receive updates
// about leader changes, in order to keep the grpc resolver up to date for leader forwarding.
func (s *Server) trackLeaderChanges() {
	obsCh := make(chan raft.Observation, 16)
	observer := raft.NewObserver(obsCh, false, func(o *raft.Observation) bool {
		_, ok := o.Data.(raft.LeaderObservation)
		return ok
	})
	s.raft.RegisterObserver(observer)

	for {
		select {
		case obs := <-obsCh:
			leaderObs, ok := obs.Data.(raft.LeaderObservation)
			if !ok {
				s.logger.Debug("got unknown observation type from raft", "type", reflect.TypeOf(obs.Data))
				continue
			}

			s.grpcLeaderForwarder.UpdateLeaderAddr(s.config.Datacenter, string(leaderObs.LeaderAddr))
			s.peeringBackend.SetLeaderAddress(string(leaderObs.LeaderAddr))
			s.raftStorageBackend.LeaderChanged()
			s.controllerManager.SetRaftLeader(s.IsLeader())

			// Trigger sending an update to HCP status
			s.hcpManager.SendUpdate()
		case <-s.shutdownCh:
			s.raft.DeregisterObserver(observer)
			return
		}
	}
}

// hcpServerStatus is the callback used by the HCP manager to emit status updates to the HashiCorp Cloud Platform when
// enabled.
func (s *Server) hcpServerStatus(deps Deps) hcp.StatusCallback {
	return func(ctx context.Context) (status hcpclient.ServerStatus, err error) {
		status.Name = s.config.NodeName
		status.ID = string(s.config.NodeID)
		status.Version = cslversion.GetHumanVersion()
		status.LanAddress = s.config.RPCAdvertise.IP.String()
		status.GossipPort = s.config.SerfLANConfig.MemberlistConfig.AdvertisePort
		status.RPCPort = s.config.RPCAddr.Port
		status.Datacenter = s.config.Datacenter

		tlsCert := s.tlsConfigurator.Cert()
		if tlsCert != nil {
			status.TLS.Enabled = true
			leaf := tlsCert.Leaf
			if leaf == nil {
				// Parse the leaf cert
				leaf, err = x509.ParseCertificate(tlsCert.Certificate[0])
				if err != nil {
					// Shouldn't be possible
					return
				}
			}
			status.TLS.CertName = leaf.Subject.CommonName
			status.TLS.CertSerial = leaf.SerialNumber.String()
			status.TLS.CertExpiry = leaf.NotAfter
			status.TLS.VerifyIncoming = s.tlsConfigurator.VerifyIncomingRPC()
			status.TLS.VerifyOutgoing = s.tlsConfigurator.Base().InternalRPC.VerifyOutgoing
			status.TLS.VerifyServerHostname = s.tlsConfigurator.VerifyServerHostname()
		}

		status.Raft.IsLeader = s.raft.State() == raft.Leader
		_, leaderID := s.raft.LeaderWithID()
		status.Raft.KnownLeader = leaderID != ""
		status.Raft.AppliedIndex = s.raft.AppliedIndex()
		if !status.Raft.IsLeader {
			status.Raft.TimeSinceLastContact = time.Since(s.raft.LastContact())
		}

		apState := s.autopilot.GetState()
		status.Autopilot.Healthy = apState.Healthy
		status.Autopilot.FailureTolerance = apState.FailureTolerance
		status.Autopilot.NumServers = len(apState.Servers)
		status.Autopilot.NumVoters = len(apState.Voters)
		status.Autopilot.MinQuorum = int(s.getAutopilotConfigOrDefault().MinQuorum)

		status.ScadaStatus = "unknown"
		if deps.HCP.Provider != nil {
			status.ScadaStatus = deps.HCP.Provider.SessionStatus()
		}

		status.ACL.Enabled = s.config.ACLsEnabled

		return status, nil
	}
}

func (s *Server) ResourceServiceClient() pbresource.ResourceServiceClient {
	return s.secureResourceServiceClient
}

func fileExists(name string) (bool, error) {
	_, err := os.Stat(name)
	if err == nil {
		// File exists!
		return true, nil
	}
	if errors.Is(err, os.ErrNotExist) {
		return false, nil
	}
	// We hit some other error trying to stat the file which leaves us in an
	// unknown state so we can't proceed.
	return false, err
}

func ConfiguredIncomingRPCLimiter(ctx context.Context, serverLogger hclog.InterceptLogger, consulCfg *Config) *rpcRate.Handler {
	mlCfg := &multilimiter.Config{ReconcileCheckLimit: 30 * time.Second, ReconcileCheckInterval: time.Second}
	limitsConfig := &RequestLimits{
		Mode:      rpcRate.RequestLimitsModeFromNameWithDefault(consulCfg.RequestLimitsMode),
		ReadRate:  consulCfg.RequestLimitsReadRate,
		WriteRate: consulCfg.RequestLimitsWriteRate,
	}

	sink := logdrop.NewLogDropSink(ctx, 100, serverLogger.Named("rpc-rate-limit"), func(l logdrop.Log) {
		metrics.IncrCounter([]string{"rpc", "rate_limit", "log_dropped"}, 1)
	})
	logger := hclog.NewInterceptLogger(&hclog.LoggerOptions{Output: io.Discard})
	logger.RegisterSink(sink)

	rateLimiterConfig := convertConsulConfigToRateLimitHandlerConfig(*limitsConfig, mlCfg)

	return rpcRate.NewHandler(*rateLimiterConfig, logger)
}

func convertConsulConfigToRateLimitHandlerConfig(limitsConfig RequestLimits, multilimiterConfig *multilimiter.Config) *rpcRate.HandlerConfig {
	hc := &rpcRate.HandlerConfig{
		GlobalLimitConfig: rpcRate.GlobalLimitConfig{
			Mode: limitsConfig.Mode,
			ReadWriteConfig: rpcRate.ReadWriteConfig{
				ReadConfig: multilimiter.LimiterConfig{
					Rate:  limitsConfig.ReadRate,
					Burst: int(limitsConfig.ReadRate) * requestLimitsBurstMultiplier,
				},
				WriteConfig: multilimiter.LimiterConfig{
					Rate:  limitsConfig.WriteRate,
					Burst: int(limitsConfig.WriteRate) * requestLimitsBurstMultiplier,
				},
			},
		},
	}
	if multilimiterConfig != nil {
		hc.Config = *multilimiterConfig
	}

	return hc
}

// peersInfoContent is used to help operators understand what happened to the
// peers.json file. This is written to a file called peers.info in the same
// location.
const peersInfoContent = `
As of Consul 0.7.0, the peers.json file is only used for recovery
after an outage. The format of this file depends on what the server has
configured for its Raft protocol version. Please see the agent configuration
page at https://www.consul.io/docs/agent/config/cli-flags#_raft_protocol for more
details about this parameter.

For Raft protocol version 2 and earlier, this should be formatted as a JSON
array containing the address and port of each Consul server in the cluster, like
this:

[
  "10.1.0.1:8300",
  "10.1.0.2:8300",
  "10.1.0.3:8300"
]

For Raft protocol version 3 and later, this should be formatted as a JSON
array containing the node ID, address:port, and suffrage information of each
Consul server in the cluster, like this:

[
  {
    "id": "adf4238a-882b-9ddc-4a9d-5b6758e4159e",
    "address": "10.1.0.1:8300",
    "non_voter": false
  },
  {
    "id": "8b6dda82-3103-11e7-93ae-92361f002671",
    "address": "10.1.0.2:8300",
    "non_voter": false
  },
  {
    "id": "97e17742-3103-11e7-93ae-92361f002671",
    "address": "10.1.0.3:8300",
    "non_voter": false
  }
]

The "id" field is the node ID of the server. This can be found in the logs when
the server starts up, or in the "node-id" file inside the server's data
directory.

The "address" field is the address and port of the server.

The "non_voter" field controls whether the server is a non-voter, which is used
in some advanced Autopilot configurations, please see
https://www.consul.io/docs/guides/autopilot.html for more information. If
"non_voter" is omitted it will default to false, which is typical for most
clusters.

Under normal operation, the peers.json file will not be present.

When Consul starts for the first time, it will create this peers.info file and
delete any existing peers.json file so that recovery doesn't occur on the first
startup.

Once this peers.info file is present, any peers.json file will be ingested at
startup, and will set the Raft peer configuration manually to recover from an
outage. It's crucial that all servers in the cluster are shut down before
creating the peers.json file, and that all servers receive the same
configuration. Once the peers.json file is successfully ingested and applied, it
will be deleted.

Please see https://www.consul.io/docs/guides/outage.html for more information.
`<|MERGE_RESOLUTION|>--- conflicted
+++ resolved
@@ -906,7 +906,6 @@
 				}
 				return &bundle, nil
 			},
-<<<<<<< HEAD
 			// This function is adapted from server_connect.go:getCARoots.
 			TrustDomainFetcher: func() (string, error) {
 				_, caConfig, err := s.fsm.State().CAConfig(nil)
@@ -917,9 +916,7 @@
 				return s.getTrustDomain(caConfig)
 			},
 			LocalDatacenter: s.config.Datacenter,
-=======
-			ProxyUpdater: proxyUpdater,
->>>>>>> a17f4a0b
+			ProxyUpdater:    proxyUpdater,
 		})
 	}
 
