package config

import (
	"encoding/base64"
	"encoding/json"
	"errors"
	"fmt"
	"io/ioutil"
	"net"
	"net/url"
	"os"
	"path"
	"path/filepath"
	"reflect"
	"regexp"
	"sort"
	"strconv"
	"strings"
	"time"

	"github.com/hashicorp/consul/lib/stringslice"

	"github.com/armon/go-metrics/prometheus"
	"github.com/hashicorp/go-bexpr"
	"github.com/hashicorp/go-hclog"
	"github.com/hashicorp/go-multierror"
	"github.com/hashicorp/go-sockaddr/template"
	"github.com/hashicorp/memberlist"
	"golang.org/x/time/rate"

	"github.com/hashicorp/consul/agent/cache"
	"github.com/hashicorp/consul/agent/checks"
	"github.com/hashicorp/consul/agent/connect/ca"
	"github.com/hashicorp/consul/agent/consul"
	"github.com/hashicorp/consul/agent/consul/authmethod/ssoauth"
	"github.com/hashicorp/consul/agent/dns"
	"github.com/hashicorp/consul/agent/structs"
	"github.com/hashicorp/consul/agent/token"
	"github.com/hashicorp/consul/ipaddr"
	"github.com/hashicorp/consul/lib"
	libtempl "github.com/hashicorp/consul/lib/template"
	"github.com/hashicorp/consul/logging"
	"github.com/hashicorp/consul/tlsutil"
	"github.com/hashicorp/consul/types"
)

// LoadOpts used by Load to construct and validate a RuntimeConfig.
type LoadOpts struct {
	// FlagValues contains the command line arguments that can also be set
	// in a config file.
	FlagValues Config

	// ConfigFiles is a slice of paths to config files and directories that will
	// be loaded.
	ConfigFiles []string

	// ConfigFormat forces all config files to be interpreted as this format
	// independent of their extension. Value may be `hcl` or `json`.
	ConfigFormat string

	// DevMode indicates whether the agent should be started in development
	// mode. This cannot be configured in a config file.
	DevMode *bool

	// HCL is a slice of config data in hcl format. Each one will be loaded as
	// if it were the source of a config file. Values from HCL will override
	// values from ConfigFiles and FlagValues.
	HCL []string

	// DefaultConfig is an optional source that is applied after other defaults
	// but before ConfigFiles and all other user specified config.
	DefaultConfig Source

	// Overrides are optional config sources that are applied as the very last
	// config source so they can override any previous values.
	Overrides []Source

	// hostname is a shim for testing, allowing tests to specify a replacement
	// for os.Hostname.
	hostname func() (string, error)

	// getPrivateIPv4 and getPublicIPv6 are shims for testing, allowing tests to
	// specify a replacement for ipaddr.GetPrivateIPv4 and ipaddr.GetPublicIPv6.
	getPrivateIPv4 func() ([]*net.IPAddr, error)
	getPublicIPv6  func() ([]*net.IPAddr, error)

	// sources is a shim for testing. Many test cases used explicit sources instead
	// paths to config files. This shim allows us to preserve those test cases
	// while using Load as the entrypoint.
	sources []Source
}

// Load will build the configuration including the config source injected
// after all other defaults but before any user supplied configuration and the overrides
// source injected as the final source in the configuration parsing chain.
//
// The caller is responsible for handling any warnings in LoadResult.Warnings.
func Load(opts LoadOpts) (LoadResult, error) {
	r := LoadResult{}
	b, err := newBuilder(opts)
	if err != nil {
		return r, err
	}
	cfg, err := b.build()
	if err != nil {
		return r, err
	}
	if err := b.validate(cfg); err != nil {
		return r, err
	}
	watcherFiles := stringslice.CloneStringSlice(opts.ConfigFiles)
	return LoadResult{RuntimeConfig: &cfg, Warnings: b.Warnings, WatchedFiles: watcherFiles}, nil
}

// LoadResult is the result returned from Load. The caller is responsible for
// handling any warnings.
type LoadResult struct {
	RuntimeConfig *RuntimeConfig
	Warnings      []string
	WatchedFiles  []string
}

// builder constructs and validates a runtime configuration from multiple
// configuration sources.
//
// The sources are merged in the following order:
//
//  * default configuration
//  * config files in alphabetical order
//  * command line arguments
//  * overrides
//
// The config sources are merged sequentially and later values overwrite
// previously set values. Slice values are merged by concatenating the two slices.
// Map values are merged by over-laying the later maps on top of earlier ones.
type builder struct {
	opts LoadOpts

	// Head, Sources, and Tail are used to manage the order of the
	// config sources, as described in the comments above.
	Head    []Source
	Sources []Source
	Tail    []Source

	// Warnings contains the warnings encountered when
	// parsing the configuration.
	Warnings []string

	// err contains the first error that occurred during
	// building the runtime configuration.
	err error
}

// newBuilder returns a new configuration Builder from the LoadOpts.
func newBuilder(opts LoadOpts) (*builder, error) {
	configFormat := opts.ConfigFormat
	if configFormat != "" && configFormat != "json" && configFormat != "hcl" {
		return nil, fmt.Errorf("config: -config-format must be either 'hcl' or 'json'")
	}

	b := &builder{
		opts: opts,
		Head: []Source{DefaultSource(), DefaultEnterpriseSource()},
	}

	if boolVal(opts.DevMode) {
		b.Head = append(b.Head, DevSource())
	}

	// Since the merge logic is to overwrite all fields with later
	// values except slices which are merged by appending later values
	// we need to merge all slice values defined in flags before we
	// merge the config files since the flag values for slices are
	// otherwise appended instead of prepended.
	slices, values := splitSlicesAndValues(opts.FlagValues)
	b.Head = append(b.Head, LiteralSource{Name: "flags.slices", Config: slices})
	if opts.DefaultConfig != nil {
		b.Head = append(b.Head, opts.DefaultConfig)
	}

	b.Sources = opts.sources
	for _, path := range opts.ConfigFiles {
		sources, err := b.sourcesFromPath(path, opts.ConfigFormat)
		if err != nil {
			return nil, err
		}
		b.Sources = append(b.Sources, sources...)
	}
	b.Tail = append(b.Tail, LiteralSource{Name: "flags.values", Config: values})
	for i, s := range opts.HCL {
		b.Tail = append(b.Tail, FileSource{
			Name:   fmt.Sprintf("flags-%d.hcl", i),
			Format: "hcl",
			Data:   s,
		})
	}
	b.Tail = append(b.Tail, NonUserSource(), DefaultConsulSource(), OverrideEnterpriseSource(), defaultVersionSource())
	if boolVal(opts.DevMode) {
		b.Tail = append(b.Tail, DevConsulSource())
	}
	if len(opts.Overrides) != 0 {
		b.Tail = append(b.Tail, opts.Overrides...)
	}
	return b, nil
}

// sourcesFromPath reads a single config file or all files in a directory (but
// not its sub-directories) and returns Sources created from the
// files.
func (b *builder) sourcesFromPath(path string, format string) ([]Source, error) {
	f, err := os.Open(path)
	if err != nil {
		return nil, fmt.Errorf("config: Open failed on %s. %s", path, err)
	}
	defer f.Close()

	fi, err := f.Stat()
	if err != nil {
		return nil, fmt.Errorf("config: Stat failed on %s. %s", path, err)
	}

	if !fi.IsDir() {
		if !shouldParseFile(path, format) {
			b.warn("skipping file %v, extension must be .hcl or .json, or config format must be set", path)
			return nil, nil
		}

		src, err := newSourceFromFile(path, format)
		if err != nil {
			return nil, err
		}
		return []Source{src}, nil
	}

	fis, err := f.Readdir(-1)
	if err != nil {
		return nil, fmt.Errorf("config: Readdir failed on %s. %s", path, err)
	}

	// sort files by name
	sort.Sort(byName(fis))

	var sources []Source
	for _, fi := range fis {
		fp := filepath.Join(path, fi.Name())
		// check for a symlink and resolve the path
		if fi.Mode()&os.ModeSymlink > 0 {
			var err error
			fp, err = filepath.EvalSymlinks(fp)
			if err != nil {
				return nil, err
			}
			fi, err = os.Stat(fp)
			if err != nil {
				return nil, err
			}
		}
		// do not recurse into sub dirs
		if fi.IsDir() {
			continue
		}

		if !shouldParseFile(fp, format) {
			b.warn("skipping file %v, extension must be .hcl or .json, or config format must be set", fp)
			continue
		}
		src, err := newSourceFromFile(fp, format)
		if err != nil {
			return nil, err
		}
		sources = append(sources, src)
	}
	return sources, nil
}

// newSourceFromFile creates a Source from the contents of the file at path.
func newSourceFromFile(path string, format string) (Source, error) {
	data, err := ioutil.ReadFile(path)
	if err != nil {
		return nil, fmt.Errorf("config: failed to read %s: %s", path, err)
	}
	if format == "" {
		format = formatFromFileExtension(path)
	}
	return FileSource{Name: path, Data: string(data), Format: format}, nil
}

// shouldParse file determines whether the file to be read is of a supported extension
func shouldParseFile(path string, configFormat string) bool {
	srcFormat := formatFromFileExtension(path)
	return configFormat != "" || srcFormat == "hcl" || srcFormat == "json"
}

func formatFromFileExtension(name string) string {
	switch {
	case strings.HasSuffix(name, ".json"):
		return "json"
	case strings.HasSuffix(name, ".hcl"):
		return "hcl"
	default:
		return ""
	}
}

type byName []os.FileInfo

func (a byName) Len() int           { return len(a) }
func (a byName) Swap(i, j int)      { a[i], a[j] = a[j], a[i] }
func (a byName) Less(i, j int) bool { return a[i].Name() < a[j].Name() }

// build constructs the runtime configuration from the config sources
// and the command line flags. The config sources are processed in the
// order they were added with the flags being processed last to give
// precedence over the other sources. If the error is nil then
// warnings can still contain deprecation or format warnings that should
// be presented to the user.
func (b *builder) build() (rt RuntimeConfig, err error) {
	srcs := make([]Source, 0, len(b.Head)+len(b.Sources)+len(b.Tail))
	srcs = append(srcs, b.Head...)
	srcs = append(srcs, b.Sources...)
	srcs = append(srcs, b.Tail...)

	// parse the config sources into a configuration
	var c Config
	for _, s := range srcs {

		c2, md, err := s.Parse()
		switch {
		case err == ErrNoData:
			continue
		case err != nil:
			return RuntimeConfig{}, fmt.Errorf("failed to parse %v: %w", s.Source(), err)
		}

		var unusedErr error
		for _, k := range md.Unused {
			switch {
			case k == "acl_enforce_version_8":
				b.warn("config key %q is deprecated and should be removed", k)
			case strings.HasPrefix(k, "audit.sink[") && strings.HasSuffix(k, "].name"):
				b.warn("config key audit.sink[].name is deprecated and should be removed")
			default:
				unusedErr = multierror.Append(unusedErr, fmt.Errorf("invalid config key %s", k))
			}
		}
		if unusedErr != nil {
			return RuntimeConfig{}, fmt.Errorf("failed to parse %v: %s", s.Source(), unusedErr)
		}

		for _, err := range validateEnterpriseConfigKeys(&c2) {
			b.warn("%s", err)
		}
		b.Warnings = append(b.Warnings, md.Warnings...)

		// if we have a single 'check' or 'service' we need to add them to the
		// list of checks and services first since we cannot merge them
		// generically and later values would clobber earlier ones.
		// TODO: move to applyDeprecatedConfig
		if c2.Check != nil {
			c2.Checks = append(c2.Checks, *c2.Check)
			c2.Check = nil
		}
		if c2.Service != nil {
			c2.Services = append(c2.Services, *c2.Service)
			c2.Service = nil
		}

		c = Merge(c, c2)
	}

	// ----------------------------------------------------------------
	// process/merge some complex values
	//

	dnsServiceTTL := map[string]time.Duration{}
	for k, v := range c.DNS.ServiceTTL {
		dnsServiceTTL[k] = b.durationVal(fmt.Sprintf("dns_config.service_ttl[%q]", k), &v)
	}

	soa := RuntimeSOAConfig{Refresh: 3600, Retry: 600, Expire: 86400, Minttl: 0}
	if c.DNS.SOA != nil {
		if c.DNS.SOA.Expire != nil {
			soa.Expire = *c.DNS.SOA.Expire
		}
		if c.DNS.SOA.Minttl != nil {
			soa.Minttl = *c.DNS.SOA.Minttl
		}
		if c.DNS.SOA.Refresh != nil {
			soa.Refresh = *c.DNS.SOA.Refresh
		}
		if c.DNS.SOA.Retry != nil {
			soa.Retry = *c.DNS.SOA.Retry
		}
	}

	leaveOnTerm := !boolVal(c.ServerMode)
	if c.LeaveOnTerm != nil {
		leaveOnTerm = boolVal(c.LeaveOnTerm)
	}

	skipLeaveOnInt := boolVal(c.ServerMode)
	if c.SkipLeaveOnInt != nil {
		skipLeaveOnInt = boolVal(c.SkipLeaveOnInt)
	}

	// ----------------------------------------------------------------
	// checks and services
	//

	var checks []*structs.CheckDefinition
	if c.Check != nil {
		checks = append(checks, b.checkVal(c.Check))
	}
	for _, check := range c.Checks {
		checks = append(checks, b.checkVal(&check))
	}

	var services []*structs.ServiceDefinition
	for _, service := range c.Services {
		services = append(services, b.serviceVal(&service))
	}
	if c.Service != nil {
		services = append(services, b.serviceVal(c.Service))
	}

	// ----------------------------------------------------------------
	// addresses
	//

	// determine port values and replace values <= 0 and > 65535 with -1
	dnsPort := b.portVal("ports.dns", c.Ports.DNS)
	httpPort := b.portVal("ports.http", c.Ports.HTTP)
	httpsPort := b.portVal("ports.https", c.Ports.HTTPS)
	serverPort := b.portVal("ports.server", c.Ports.Server)
	grpcPort := b.portVal("ports.grpc", c.Ports.GRPC)
	serfPortLAN := b.portVal("ports.serf_lan", c.Ports.SerfLAN)
	serfPortWAN := b.portVal("ports.serf_wan", c.Ports.SerfWAN)
	proxyMinPort := b.portVal("ports.proxy_min_port", c.Ports.ProxyMinPort)
	proxyMaxPort := b.portVal("ports.proxy_max_port", c.Ports.ProxyMaxPort)
	sidecarMinPort := b.portVal("ports.sidecar_min_port", c.Ports.SidecarMinPort)
	sidecarMaxPort := b.portVal("ports.sidecar_max_port", c.Ports.SidecarMaxPort)
	exposeMinPort := b.portVal("ports.expose_min_port", c.Ports.ExposeMinPort)
	exposeMaxPort := b.portVal("ports.expose_max_port", c.Ports.ExposeMaxPort)
	if proxyMaxPort < proxyMinPort {
		return RuntimeConfig{}, fmt.Errorf(
			"proxy_min_port must be less than proxy_max_port. To disable, set both to zero.")
	}
	if sidecarMaxPort < sidecarMinPort {
		return RuntimeConfig{}, fmt.Errorf(
			"sidecar_min_port must be less than sidecar_max_port. To disable, set both to zero.")
	}
	if exposeMaxPort < exposeMinPort {
		return RuntimeConfig{}, fmt.Errorf(
			"expose_min_port must be less than expose_max_port. To disable, set both to zero.")
	}

	// determine the default bind and advertise address
	//
	// First check whether the user provided an ANY address or whether
	// the expanded template results in an ANY address. In that case we
	// derive an advertise address from the current network
	// configuration since we can listen on an ANY address for incoming
	// traffic but cannot advertise it as the address on which the
	// server can be reached.

	bindAddrs := b.expandAddrs("bind_addr", c.BindAddr)
	if len(bindAddrs) == 0 {
		return RuntimeConfig{}, fmt.Errorf("bind_addr cannot be empty")
	}
	if len(bindAddrs) > 1 {
		return RuntimeConfig{}, fmt.Errorf("bind_addr cannot contain multiple addresses. Use 'addresses.{dns,http,https}' instead.")
	}
	if isUnixAddr(bindAddrs[0]) {
		return RuntimeConfig{}, fmt.Errorf("bind_addr cannot be a unix socket")
	}
	if !isIPAddr(bindAddrs[0]) {
		return RuntimeConfig{}, fmt.Errorf("bind_addr must be an ip address")
	}
	if ipaddr.IsAny(stringVal(c.AdvertiseAddrLAN)) {
		return RuntimeConfig{}, fmt.Errorf("Advertise address cannot be 0.0.0.0, :: or [::]")
	}
	if ipaddr.IsAny(stringVal(c.AdvertiseAddrWAN)) {
		return RuntimeConfig{}, fmt.Errorf("Advertise WAN address cannot be 0.0.0.0, :: or [::]")
	}

	bindAddr := bindAddrs[0].(*net.IPAddr)
	advertiseAddr := makeIPAddr(b.expandFirstIP("advertise_addr", c.AdvertiseAddrLAN), bindAddr)

	if ipaddr.IsAny(advertiseAddr) {
		addrtyp, detect := advertiseAddrFunc(b.opts, advertiseAddr)
		advertiseAddrs, err := detect()
		if err != nil {
			return RuntimeConfig{}, fmt.Errorf("Error detecting %s address: %s", addrtyp, err)
		}
		if len(advertiseAddrs) == 0 {
			return RuntimeConfig{}, fmt.Errorf("No %s address found", addrtyp)
		}
		if len(advertiseAddrs) > 1 {
			return RuntimeConfig{}, fmt.Errorf("Multiple %s addresses found. Please configure one with 'bind' and/or 'advertise'.", addrtyp)
		}
		advertiseAddr = advertiseAddrs[0]
	}

	// derive other bind addresses from the bindAddr
	rpcBindAddr := b.makeTCPAddr(bindAddr, nil, serverPort)
	serfBindAddrLAN := b.makeTCPAddr(b.expandFirstIP("serf_lan", c.SerfBindAddrLAN), bindAddr, serfPortLAN)

	// Only initialize serf WAN bind address when its enabled
	var serfBindAddrWAN *net.TCPAddr
	if serfPortWAN >= 0 {
		serfBindAddrWAN = b.makeTCPAddr(b.expandFirstIP("serf_wan", c.SerfBindAddrWAN), bindAddr, serfPortWAN)
	}

	// derive other advertise addresses from the advertise address
	advertiseAddrLAN := makeIPAddr(b.expandFirstIP("advertise_addr", c.AdvertiseAddrLAN), advertiseAddr)
	advertiseAddrIsV6 := advertiseAddr.IP.To4() == nil
	var advertiseAddrV4, advertiseAddrV6 *net.IPAddr
	if !advertiseAddrIsV6 {
		advertiseAddrV4 = advertiseAddr
	} else {
		advertiseAddrV6 = advertiseAddr
	}
	advertiseAddrLANIPv4 := makeIPAddr(b.expandFirstIP("advertise_addr_ipv4", c.AdvertiseAddrLANIPv4), advertiseAddrV4)
	if advertiseAddrLANIPv4 != nil && advertiseAddrLANIPv4.IP.To4() == nil {
		return RuntimeConfig{}, fmt.Errorf("advertise_addr_ipv4 must be an ipv4 address")
	}
	advertiseAddrLANIPv6 := makeIPAddr(b.expandFirstIP("advertise_addr_ipv6", c.AdvertiseAddrLANIPv6), advertiseAddrV6)
	if advertiseAddrLANIPv6 != nil && advertiseAddrLANIPv6.IP.To4() != nil {
		return RuntimeConfig{}, fmt.Errorf("advertise_addr_ipv6 must be an ipv6 address")
	}

	advertiseAddrWAN := makeIPAddr(b.expandFirstIP("advertise_addr_wan", c.AdvertiseAddrWAN), advertiseAddrLAN)
	advertiseAddrWANIsV6 := advertiseAddrWAN.IP.To4() == nil
	var advertiseAddrWANv4, advertiseAddrWANv6 *net.IPAddr
	if !advertiseAddrWANIsV6 {
		advertiseAddrWANv4 = advertiseAddrWAN
	} else {
		advertiseAddrWANv6 = advertiseAddrWAN
	}
	advertiseAddrWANIPv4 := makeIPAddr(b.expandFirstIP("advertise_addr_wan_ipv4", c.AdvertiseAddrWANIPv4), advertiseAddrWANv4)
	if advertiseAddrWANIPv4 != nil && advertiseAddrWANIPv4.IP.To4() == nil {
		return RuntimeConfig{}, fmt.Errorf("advertise_addr_wan_ipv4 must be an ipv4 address")
	}
	advertiseAddrWANIPv6 := makeIPAddr(b.expandFirstIP("advertise_addr_wan_ipv6", c.AdvertiseAddrWANIPv6), advertiseAddrWANv6)
	if advertiseAddrWANIPv6 != nil && advertiseAddrWANIPv6.IP.To4() != nil {
		return RuntimeConfig{}, fmt.Errorf("advertise_addr_wan_ipv6 must be an ipv6 address")
	}

	rpcAdvertiseAddr := &net.TCPAddr{IP: advertiseAddrLAN.IP, Port: serverPort}
	serfAdvertiseAddrLAN := &net.TCPAddr{IP: advertiseAddrLAN.IP, Port: serfPortLAN}
	// Only initialize serf WAN advertise address when its enabled
	var serfAdvertiseAddrWAN *net.TCPAddr
	if serfPortWAN >= 0 {
		serfAdvertiseAddrWAN = &net.TCPAddr{IP: advertiseAddrWAN.IP, Port: serfPortWAN}
	}

	// determine client addresses
	clientAddrs := b.expandIPs("client_addr", c.ClientAddr)
	if len(clientAddrs) == 0 {
		b.warn("client_addr is empty, client services (DNS, HTTP, HTTPS, GRPC) will not be listening for connections")
	}
	dnsAddrs := b.makeAddrs(b.expandAddrs("addresses.dns", c.Addresses.DNS), clientAddrs, dnsPort)
	httpAddrs := b.makeAddrs(b.expandAddrs("addresses.http", c.Addresses.HTTP), clientAddrs, httpPort)
	httpsAddrs := b.makeAddrs(b.expandAddrs("addresses.https", c.Addresses.HTTPS), clientAddrs, httpsPort)
	grpcAddrs := b.makeAddrs(b.expandAddrs("addresses.grpc", c.Addresses.GRPC), clientAddrs, grpcPort)

	for _, a := range dnsAddrs {
		if x, ok := a.(*net.TCPAddr); ok {
			dnsAddrs = append(dnsAddrs, &net.UDPAddr{IP: x.IP, Port: x.Port})
		}
	}

	// expand dns recursors
	uniq := map[string]bool{}
	dnsRecursors := []string{}
	for _, r := range c.DNSRecursors {
		x, err := template.Parse(r)
		if err != nil {
			return RuntimeConfig{}, fmt.Errorf("Invalid DNS recursor template %q: %s", r, err)
		}
		for _, addr := range strings.Fields(x) {
			if strings.HasPrefix(addr, "unix://") {
				return RuntimeConfig{}, fmt.Errorf("DNS Recursors cannot be unix sockets: %s", addr)
			}
			if uniq[addr] {
				continue
			}
			uniq[addr] = true
			dnsRecursors = append(dnsRecursors, addr)
		}
	}

	datacenter := strings.ToLower(stringVal(c.Datacenter))
	altDomain := stringVal(c.DNSAltDomain)

	// Create the default set of tagged addresses.
	if c.TaggedAddresses == nil {
		c.TaggedAddresses = make(map[string]string)
	}

	c.TaggedAddresses[structs.TaggedAddressLAN] = advertiseAddrLAN.IP.String()
	if advertiseAddrLANIPv4 != nil {
		c.TaggedAddresses[structs.TaggedAddressLANIPv4] = advertiseAddrLANIPv4.IP.String()
	}
	if advertiseAddrLANIPv6 != nil {
		c.TaggedAddresses[structs.TaggedAddressLANIPv6] = advertiseAddrLANIPv6.IP.String()
	}

	c.TaggedAddresses[structs.TaggedAddressWAN] = advertiseAddrWAN.IP.String()
	if advertiseAddrWANIPv4 != nil {
		c.TaggedAddresses[structs.TaggedAddressWANIPv4] = advertiseAddrWANIPv4.IP.String()
	}
	if advertiseAddrWANIPv6 != nil {
		c.TaggedAddresses[structs.TaggedAddressWANIPv6] = advertiseAddrWANIPv6.IP.String()
	}

	// segments
	var segments []structs.NetworkSegment
	for _, s := range c.Segments {
		name := stringVal(s.Name)
		port := b.portVal(fmt.Sprintf("segments[%s].port", name), s.Port)
		if port <= 0 {
			return RuntimeConfig{}, fmt.Errorf("Port for segment %q cannot be <= 0", name)
		}

		bind := b.makeTCPAddr(
			b.expandFirstIP(fmt.Sprintf("segments[%s].bind", name), s.Bind),
			bindAddr,
			port,
		)

		advertise := b.makeTCPAddr(
			b.expandFirstIP(fmt.Sprintf("segments[%s].advertise", name), s.Advertise),
			advertiseAddrLAN,
			port,
		)

		segments = append(segments, structs.NetworkSegment{
			Name:        name,
			Bind:        bind,
			Advertise:   advertise,
			RPCListener: boolVal(s.RPCListener),
		})
	}

	// Parse the metric filters
	var telemetryAllowedPrefixes, telemetryBlockedPrefixes []string
	for _, rule := range c.Telemetry.PrefixFilter {
		if rule == "" {
			b.warn("Cannot have empty filter rule in prefix_filter")
			continue
		}
		switch rule[0] {
		case '+':
			telemetryAllowedPrefixes = append(telemetryAllowedPrefixes, rule[1:])
		case '-':
			telemetryBlockedPrefixes = append(telemetryBlockedPrefixes, rule[1:])
		default:
			b.warn("Filter rule must begin with either '+' or '-': %q", rule)
		}
	}

	// raft performance scaling
	performanceRaftMultiplier := intVal(c.Performance.RaftMultiplier)
	if performanceRaftMultiplier < 1 || uint(performanceRaftMultiplier) > consul.MaxRaftMultiplier {
		return RuntimeConfig{}, fmt.Errorf("performance.raft_multiplier cannot be %d. Must be between 1 and %d", performanceRaftMultiplier, consul.MaxRaftMultiplier)
	}
	consulRaftElectionTimeout := b.durationVal("consul.raft.election_timeout", c.Consul.Raft.ElectionTimeout) * time.Duration(performanceRaftMultiplier)
	consulRaftHeartbeatTimeout := b.durationVal("consul.raft.heartbeat_timeout", c.Consul.Raft.HeartbeatTimeout) * time.Duration(performanceRaftMultiplier)
	consulRaftLeaderLeaseTimeout := b.durationVal("consul.raft.leader_lease_timeout", c.Consul.Raft.LeaderLeaseTimeout) * time.Duration(performanceRaftMultiplier)

	// Connect
	connectEnabled := boolVal(c.Connect.Enabled)
	connectCAProvider := stringVal(c.Connect.CAProvider)
	connectCAConfig := c.Connect.CAConfig
	serverlessPluginEnabled := boolVal(c.Connect.EnableServerlessPlugin)

	// autoEncrypt and autoConfig implicitly turns on connect which is why
	// they need to be above other settings that rely on connect.
	autoEncryptDNSSAN := []string{}
	for _, d := range c.AutoEncrypt.DNSSAN {
		autoEncryptDNSSAN = append(autoEncryptDNSSAN, d)
	}
	autoEncryptIPSAN := []net.IP{}
	for _, i := range c.AutoEncrypt.IPSAN {
		ip := net.ParseIP(i)
		if ip == nil {
			b.warn(fmt.Sprintf("Cannot parse ip %q from AutoEncrypt.IPSAN", i))
			continue
		}
		autoEncryptIPSAN = append(autoEncryptIPSAN, ip)

	}
	autoEncryptAllowTLS := boolVal(c.AutoEncrypt.AllowTLS)
	autoConfig := b.autoConfigVal(c.AutoConfig, stringVal(c.Partition))
	if autoEncryptAllowTLS || autoConfig.Enabled {
		connectEnabled = true
	}

	// Connect proxy defaults
	connectMeshGatewayWANFederationEnabled := boolVal(c.Connect.MeshGatewayWANFederationEnabled)
	if connectMeshGatewayWANFederationEnabled && !connectEnabled {
		return RuntimeConfig{}, fmt.Errorf("'connect.enable_mesh_gateway_wan_federation=true' requires 'connect.enabled=true'")
	}
	if connectCAConfig != nil {
		// nolint: staticcheck // CA config should be changed to use HookTranslateKeys
		lib.TranslateKeys(connectCAConfig, map[string]string{
			// Consul CA config
			"private_key":           "PrivateKey",
			"root_cert":             "RootCert",
			"intermediate_cert_ttl": "IntermediateCertTTL",

			// Vault CA config
			"address":               "Address",
			"token":                 "Token",
			"root_pki_path":         "RootPKIPath",
			"intermediate_pki_path": "IntermediatePKIPath",
			"ca_file":               "CAFile",
			"ca_path":               "CAPath",
			"cert_file":             "CertFile",
			"key_file":              "KeyFile",
			"tls_server_name":       "TLSServerName",
			"tls_skip_verify":       "TLSSkipVerify",

			// AWS CA config
			"existing_arn":   "ExistingARN",
			"delete_on_exit": "DeleteOnExit",

			// Common CA config
			"leaf_cert_ttl":      "LeafCertTTL",
			"csr_max_per_second": "CSRMaxPerSecond",
			"csr_max_concurrent": "CSRMaxConcurrent",
			"private_key_type":   "PrivateKeyType",
			"private_key_bits":   "PrivateKeyBits",
			"root_cert_ttl":      "RootCertTTL",
		})
	}

	aclsEnabled := false
	primaryDatacenter := strings.ToLower(stringVal(c.PrimaryDatacenter))

	if c.ACL.Enabled != nil {
		aclsEnabled = boolVal(c.ACL.Enabled)
	}

	// Set the primary DC if it wasn't set.
	if primaryDatacenter == "" {
		primaryDatacenter = datacenter
	}

	enableRemoteScriptChecks := boolVal(c.EnableScriptChecks)
	enableLocalScriptChecks := boolValWithDefault(c.EnableLocalScriptChecks, enableRemoteScriptChecks)

	var configEntries []structs.ConfigEntry

	if len(c.ConfigEntries.Bootstrap) > 0 {
		for i, rawEntry := range c.ConfigEntries.Bootstrap {
			entry, err := structs.DecodeConfigEntry(rawEntry)
			if err != nil {
				return RuntimeConfig{}, fmt.Errorf("config_entries.bootstrap[%d]: %s", i, err)
			}
			if err := entry.Normalize(); err != nil {
				return RuntimeConfig{}, fmt.Errorf("config_entries.bootstrap[%d]: %s", i, err)
			}
			if err := entry.Validate(); err != nil {
				return RuntimeConfig{}, fmt.Errorf("config_entries.bootstrap[%d]: %w", i, err)
			}
			configEntries = append(configEntries, entry)
		}
	}

	serfAllowedCIDRSLAN, err := memberlist.ParseCIDRs(c.SerfAllowedCIDRsLAN)
	if err != nil {
		return RuntimeConfig{}, fmt.Errorf("serf_lan_allowed_cidrs: %s", err)
	}
	serfAllowedCIDRSWAN, err := memberlist.ParseCIDRs(c.SerfAllowedCIDRsWAN)
	if err != nil {
		return RuntimeConfig{}, fmt.Errorf("serf_wan_allowed_cidrs: %s", err)
	}

	// Handle Deprecated UI config fields
	if c.UI != nil {
		b.warn("The 'ui' field is deprecated. Use the 'ui_config.enabled' field instead.")
		if c.UIConfig.Enabled == nil {
			c.UIConfig.Enabled = c.UI
		}
	}
	if c.UIDir != nil {
		b.warn("The 'ui_dir' field is deprecated. Use the 'ui_config.dir' field instead.")
		if c.UIConfig.Dir == nil {
			c.UIConfig.Dir = c.UIDir
		}
	}
	if c.UIContentPath != nil {
		b.warn("The 'ui_content_path' field is deprecated. Use the 'ui_config.content_path' field instead.")
		if c.UIConfig.ContentPath == nil {
			c.UIConfig.ContentPath = c.UIContentPath
		}
	}

	serverMode := boolVal(c.ServerMode)

	// ----------------------------------------------------------------
	// build runtime config
	//
	dataDir := stringVal(c.DataDir)
	rt = RuntimeConfig{
		// non-user configurable values
		AEInterval:                 b.durationVal("ae_interval", c.AEInterval),
		CheckDeregisterIntervalMin: b.durationVal("check_deregister_interval_min", c.CheckDeregisterIntervalMin),
		CheckReapInterval:          b.durationVal("check_reap_interval", c.CheckReapInterval),
		Revision:                   stringVal(c.Revision),
		SegmentNameLimit:           intVal(c.SegmentNameLimit),
		SyncCoordinateIntervalMin:  b.durationVal("sync_coordinate_interval_min", c.SyncCoordinateIntervalMin),
		SyncCoordinateRateTarget:   float64Val(c.SyncCoordinateRateTarget),
		Version:                    stringVal(c.Version),
		VersionPrerelease:          stringVal(c.VersionPrerelease),

		// consul configuration
		ConsulCoordinateUpdateBatchSize:  intVal(c.Consul.Coordinate.UpdateBatchSize),
		ConsulCoordinateUpdateMaxBatches: intVal(c.Consul.Coordinate.UpdateMaxBatches),
		ConsulCoordinateUpdatePeriod:     b.durationVal("consul.coordinate.update_period", c.Consul.Coordinate.UpdatePeriod),
		ConsulRaftElectionTimeout:        consulRaftElectionTimeout,
		ConsulRaftHeartbeatTimeout:       consulRaftHeartbeatTimeout,
		ConsulRaftLeaderLeaseTimeout:     consulRaftLeaderLeaseTimeout,
		ConsulServerHealthInterval:       b.durationVal("consul.server.health_interval", c.Consul.Server.HealthInterval),

		// gossip configuration
		GossipLANGossipInterval: b.durationVal("gossip_lan..gossip_interval", c.GossipLAN.GossipInterval),
		GossipLANGossipNodes:    intVal(c.GossipLAN.GossipNodes),
		GossipLANProbeInterval:  b.durationVal("gossip_lan..probe_interval", c.GossipLAN.ProbeInterval),
		GossipLANProbeTimeout:   b.durationVal("gossip_lan..probe_timeout", c.GossipLAN.ProbeTimeout),
		GossipLANSuspicionMult:  intVal(c.GossipLAN.SuspicionMult),
		GossipLANRetransmitMult: intVal(c.GossipLAN.RetransmitMult),
		GossipWANGossipInterval: b.durationVal("gossip_wan..gossip_interval", c.GossipWAN.GossipInterval),
		GossipWANGossipNodes:    intVal(c.GossipWAN.GossipNodes),
		GossipWANProbeInterval:  b.durationVal("gossip_wan..probe_interval", c.GossipWAN.ProbeInterval),
		GossipWANProbeTimeout:   b.durationVal("gossip_wan..probe_timeout", c.GossipWAN.ProbeTimeout),
		GossipWANSuspicionMult:  intVal(c.GossipWAN.SuspicionMult),
		GossipWANRetransmitMult: intVal(c.GossipWAN.RetransmitMult),

		// ACL
		ACLsEnabled: aclsEnabled,
		ACLResolverSettings: consul.ACLResolverSettings{
			ACLsEnabled:      aclsEnabled,
			Datacenter:       datacenter,
			NodeName:         b.nodeName(c.NodeName),
			ACLPolicyTTL:     b.durationVal("acl.policy_ttl", c.ACL.PolicyTTL),
			ACLTokenTTL:      b.durationVal("acl.token_ttl", c.ACL.TokenTTL),
			ACLRoleTTL:       b.durationVal("acl.role_ttl", c.ACL.RoleTTL),
			ACLDownPolicy:    stringVal(c.ACL.DownPolicy),
			ACLDefaultPolicy: stringVal(c.ACL.DefaultPolicy),
		},

		ACLEnableKeyListPolicy:    boolVal(c.ACL.EnableKeyListPolicy),
		ACLInitialManagementToken: stringVal(c.ACL.Tokens.InitialManagement),

		ACLTokenReplication: boolVal(c.ACL.TokenReplication),

		ACLTokens: token.Config{
			DataDir:               dataDir,
			EnablePersistence:     boolValWithDefault(c.ACL.EnableTokenPersistence, false),
			ACLDefaultToken:       stringVal(c.ACL.Tokens.Default),
			ACLAgentToken:         stringVal(c.ACL.Tokens.Agent),
			ACLAgentRecoveryToken: stringVal(c.ACL.Tokens.AgentRecovery),
			ACLReplicationToken:   stringVal(c.ACL.Tokens.Replication),
		},

		// Autopilot
		AutopilotCleanupDeadServers:      boolVal(c.Autopilot.CleanupDeadServers),
		AutopilotDisableUpgradeMigration: boolVal(c.Autopilot.DisableUpgradeMigration),
		AutopilotLastContactThreshold:    b.durationVal("autopilot.last_contact_threshold", c.Autopilot.LastContactThreshold),
		AutopilotMaxTrailingLogs:         intVal(c.Autopilot.MaxTrailingLogs),
		AutopilotMinQuorum:               uintVal(c.Autopilot.MinQuorum),
		AutopilotRedundancyZoneTag:       stringVal(c.Autopilot.RedundancyZoneTag),
		AutopilotServerStabilizationTime: b.durationVal("autopilot.server_stabilization_time", c.Autopilot.ServerStabilizationTime),
		AutopilotUpgradeVersionTag:       stringVal(c.Autopilot.UpgradeVersionTag),

		// DNS
		DNSAddrs:              dnsAddrs,
		DNSAllowStale:         boolVal(c.DNS.AllowStale),
		DNSARecordLimit:       intVal(c.DNS.ARecordLimit),
		DNSDisableCompression: boolVal(c.DNS.DisableCompression),
		DNSDomain:             stringVal(c.DNSDomain),
		DNSAltDomain:          altDomain,
		DNSEnableTruncate:     boolVal(c.DNS.EnableTruncate),
		DNSMaxStale:           b.durationVal("dns_config.max_stale", c.DNS.MaxStale),
		DNSNodeTTL:            b.durationVal("dns_config.node_ttl", c.DNS.NodeTTL),
		DNSOnlyPassing:        boolVal(c.DNS.OnlyPassing),
		DNSPort:               dnsPort,
		DNSRecursorStrategy:   b.dnsRecursorStrategyVal(stringVal(c.DNS.RecursorStrategy)),
		DNSRecursorTimeout:    b.durationVal("recursor_timeout", c.DNS.RecursorTimeout),
		DNSRecursors:          dnsRecursors,
		DNSServiceTTL:         dnsServiceTTL,
		DNSSOA:                soa,
		DNSUDPAnswerLimit:     intVal(c.DNS.UDPAnswerLimit),
		DNSNodeMetaTXT:        boolValWithDefault(c.DNS.NodeMetaTXT, true),
		DNSUseCache:           boolVal(c.DNS.UseCache),
		DNSCacheMaxAge:        b.durationVal("dns_config.cache_max_age", c.DNS.CacheMaxAge),

		// HTTP
		HTTPPort:            httpPort,
		HTTPSPort:           httpsPort,
		HTTPAddrs:           httpAddrs,
		HTTPSAddrs:          httpsAddrs,
		HTTPBlockEndpoints:  c.HTTPConfig.BlockEndpoints,
		HTTPMaxHeaderBytes:  intVal(c.HTTPConfig.MaxHeaderBytes),
		HTTPResponseHeaders: c.HTTPConfig.ResponseHeaders,
		AllowWriteHTTPFrom:  b.cidrsVal("allow_write_http_from", c.HTTPConfig.AllowWriteHTTPFrom),
		HTTPUseCache:        boolValWithDefault(c.HTTPConfig.UseCache, true),

		// Telemetry
		Telemetry: lib.TelemetryConfig{
			CirconusAPIApp:                     stringVal(c.Telemetry.CirconusAPIApp),
			CirconusAPIToken:                   stringVal(c.Telemetry.CirconusAPIToken),
			CirconusAPIURL:                     stringVal(c.Telemetry.CirconusAPIURL),
			CirconusBrokerID:                   stringVal(c.Telemetry.CirconusBrokerID),
			CirconusBrokerSelectTag:            stringVal(c.Telemetry.CirconusBrokerSelectTag),
			CirconusCheckDisplayName:           stringVal(c.Telemetry.CirconusCheckDisplayName),
			CirconusCheckForceMetricActivation: stringVal(c.Telemetry.CirconusCheckForceMetricActivation),
			CirconusCheckID:                    stringVal(c.Telemetry.CirconusCheckID),
			CirconusCheckInstanceID:            stringVal(c.Telemetry.CirconusCheckInstanceID),
			CirconusCheckSearchTag:             stringVal(c.Telemetry.CirconusCheckSearchTag),
			CirconusCheckTags:                  stringVal(c.Telemetry.CirconusCheckTags),
			CirconusSubmissionInterval:         stringVal(c.Telemetry.CirconusSubmissionInterval),
			CirconusSubmissionURL:              stringVal(c.Telemetry.CirconusSubmissionURL),
			DisableCompatOneNine:               boolVal(c.Telemetry.DisableCompatOneNine),
			DisableHostname:                    boolVal(c.Telemetry.DisableHostname),
			DogstatsdAddr:                      stringVal(c.Telemetry.DogstatsdAddr),
			DogstatsdTags:                      c.Telemetry.DogstatsdTags,
			FilterDefault:                      boolVal(c.Telemetry.FilterDefault),
			AllowedPrefixes:                    telemetryAllowedPrefixes,
			BlockedPrefixes:                    telemetryBlockedPrefixes,
			MetricsPrefix:                      stringVal(c.Telemetry.MetricsPrefix),
			StatsdAddr:                         stringVal(c.Telemetry.StatsdAddr),
			StatsiteAddr:                       stringVal(c.Telemetry.StatsiteAddr),
			PrometheusOpts: prometheus.PrometheusOpts{
				Expiration: b.durationVal("prometheus_retention_time", c.Telemetry.PrometheusRetentionTime),
				Name:       stringVal(c.Telemetry.MetricsPrefix),
			},
		},

		// Agent
		AdvertiseAddrLAN:          advertiseAddrLAN,
		AdvertiseAddrWAN:          advertiseAddrWAN,
		AdvertiseReconnectTimeout: b.durationVal("advertise_reconnect_timeout", c.AdvertiseReconnectTimeout),
		BindAddr:                  bindAddr,
		Bootstrap:                 boolVal(c.Bootstrap),
		BootstrapExpect:           intVal(c.BootstrapExpect),
		Cache: cache.Options{
			EntryFetchRate: rate.Limit(
				float64ValWithDefault(c.Cache.EntryFetchRate, float64(cache.DefaultEntryFetchRate)),
			),
			EntryFetchMaxBurst: intValWithDefault(
				c.Cache.EntryFetchMaxBurst, cache.DefaultEntryFetchMaxBurst,
			),
		},
<<<<<<< HEAD
		AutoConfig:                             autoConfig,
		AutoEncryptTLS:                         boolVal(c.AutoEncrypt.TLS),
		AutoEncryptDNSSAN:                      autoEncryptDNSSAN,
		AutoEncryptIPSAN:                       autoEncryptIPSAN,
		AutoEncryptAllowTLS:                    autoEncryptAllowTLS,
		AutoReloadConfig:                       boolVal(c.AutoReloadConfig),
		CertFile:                               stringVal(c.CertFile),
=======
>>>>>>> 72989670
		CheckUpdateInterval:                    b.durationVal("check_update_interval", c.CheckUpdateInterval),
		CheckOutputMaxSize:                     intValWithDefault(c.CheckOutputMaxSize, 4096),
		Checks:                                 checks,
		ClientAddrs:                            clientAddrs,
		ConfigEntryBootstrap:                   configEntries,
		ConnectEnabled:                         connectEnabled,
		ConnectCAProvider:                      connectCAProvider,
		ConnectCAConfig:                        connectCAConfig,
		ConnectMeshGatewayWANFederationEnabled: connectMeshGatewayWANFederationEnabled,
		ConnectServerlessPluginEnabled:         serverlessPluginEnabled,
		ConnectSidecarMinPort:                  sidecarMinPort,
		ConnectSidecarMaxPort:                  sidecarMaxPort,
		ConnectTestCALeafRootChangeSpread:      b.durationVal("connect.test_ca_leaf_root_change_spread", c.Connect.TestCALeafRootChangeSpread),
		ExposeMinPort:                          exposeMinPort,
		ExposeMaxPort:                          exposeMaxPort,
		DataDir:                                dataDir,
		Datacenter:                             datacenter,
		DefaultQueryTime:                       b.durationVal("default_query_time", c.DefaultQueryTime),
		DevMode:                                boolVal(b.opts.DevMode),
		DisableAnonymousSignature:              boolVal(c.DisableAnonymousSignature),
		DisableCoordinates:                     boolVal(c.DisableCoordinates),
		DisableHostNodeID:                      boolVal(c.DisableHostNodeID),
		DisableHTTPUnprintableCharFilter:       boolVal(c.DisableHTTPUnprintableCharFilter),
		DisableKeyringFile:                     boolVal(c.DisableKeyringFile),
		DisableRemoteExec:                      boolVal(c.DisableRemoteExec),
		DisableUpdateCheck:                     boolVal(c.DisableUpdateCheck),
		DiscardCheckOutput:                     boolVal(c.DiscardCheckOutput),

		DiscoveryMaxStale:          b.durationVal("discovery_max_stale", c.DiscoveryMaxStale),
		EnableAgentTLSForChecks:    boolVal(c.EnableAgentTLSForChecks),
		EnableCentralServiceConfig: boolVal(c.EnableCentralServiceConfig),
		EnableDebug:                boolVal(c.EnableDebug),
		EnableRemoteScriptChecks:   enableRemoteScriptChecks,
		EnableLocalScriptChecks:    enableLocalScriptChecks,
		EncryptKey:                 stringVal(c.EncryptKey),
<<<<<<< HEAD
		StaticRuntimeConfig: StaticRuntimeConfig{
			CAFile:                stringVal(c.CAFile),
			CAPath:                stringVal(c.CAPath),
			EncryptVerifyIncoming: boolVal(c.EncryptVerifyIncoming),
			EncryptVerifyOutgoing: boolVal(c.EncryptVerifyOutgoing),
			VerifyIncoming:        boolVal(c.VerifyIncoming),
			VerifyIncomingHTTPS:   boolVal(c.VerifyIncomingHTTPS),
			VerifyIncomingRPC:     boolVal(c.VerifyIncomingRPC),
			VerifyOutgoing:        verifyOutgoing,
			VerifyServerHostname:  verifyServerName,
		},

		GRPCPort:              grpcPort,
		GRPCAddrs:             grpcAddrs,
		HTTPMaxConnsPerClient: intVal(c.Limits.HTTPMaxConnsPerClient),
		HTTPSHandshakeTimeout: b.durationVal("limits.https_handshake_timeout", c.Limits.HTTPSHandshakeTimeout),
		KeyFile:               stringVal(c.KeyFile),
		KVMaxValueSize:        uint64Val(c.Limits.KVMaxValueSize),
		LeaveDrainTime:        b.durationVal("performance.leave_drain_time", c.Performance.LeaveDrainTime),
		LeaveOnTerm:           leaveOnTerm,
=======
		EncryptVerifyIncoming:      boolVal(c.EncryptVerifyIncoming),
		EncryptVerifyOutgoing:      boolVal(c.EncryptVerifyOutgoing),
		GRPCPort:                   grpcPort,
		GRPCAddrs:                  grpcAddrs,
		HTTPMaxConnsPerClient:      intVal(c.Limits.HTTPMaxConnsPerClient),
		HTTPSHandshakeTimeout:      b.durationVal("limits.https_handshake_timeout", c.Limits.HTTPSHandshakeTimeout),
		KVMaxValueSize:             uint64Val(c.Limits.KVMaxValueSize),
		LeaveDrainTime:             b.durationVal("performance.leave_drain_time", c.Performance.LeaveDrainTime),
		LeaveOnTerm:                leaveOnTerm,
>>>>>>> 72989670
		Logging: logging.Config{
			LogLevel:          stringVal(c.LogLevel),
			LogJSON:           boolVal(c.LogJSON),
			LogFilePath:       stringVal(c.LogFile),
			EnableSyslog:      boolVal(c.EnableSyslog),
			SyslogFacility:    stringVal(c.SyslogFacility),
			LogRotateDuration: b.durationVal("log_rotate_duration", c.LogRotateDuration),
			LogRotateBytes:    intVal(c.LogRotateBytes),
			LogRotateMaxFiles: intVal(c.LogRotateMaxFiles),
		},
<<<<<<< HEAD
		MaxQueryTime:                b.durationVal("max_query_time", c.MaxQueryTime),
		NodeID:                      types.NodeID(stringVal(c.NodeID)),
		NodeMeta:                    c.NodeMeta,
		NodeName:                    b.nodeName(c.NodeName),
		ReadReplica:                 boolVal(c.ReadReplica),
		PidFile:                     stringVal(c.PidFile),
		PrimaryDatacenter:           primaryDatacenter,
		PrimaryGateways:             b.expandAllOptionalAddrs("primary_gateways", c.PrimaryGateways),
		PrimaryGatewaysInterval:     b.durationVal("primary_gateways_interval", c.PrimaryGatewaysInterval),
		RPCAdvertiseAddr:            rpcAdvertiseAddr,
		RPCBindAddr:                 rpcBindAddr,
		RPCHandshakeTimeout:         b.durationVal("limits.rpc_handshake_timeout", c.Limits.RPCHandshakeTimeout),
		RPCHoldTimeout:              b.durationVal("performance.rpc_hold_timeout", c.Performance.RPCHoldTimeout),
		RPCMaxBurst:                 intVal(c.Limits.RPCMaxBurst),
		RPCMaxConnsPerClient:        intVal(c.Limits.RPCMaxConnsPerClient),
		RPCProtocol:                 intVal(c.RPCProtocol),
		RPCRateLimit:                rate.Limit(float64Val(c.Limits.RPCRate)),
		RPCConfig:                   consul.RPCConfig{EnableStreaming: boolValWithDefault(c.RPC.EnableStreaming, serverMode)},
		RaftProtocol:                intVal(c.RaftProtocol),
		RaftSnapshotThreshold:       intVal(c.RaftSnapshotThreshold),
		RaftSnapshotInterval:        b.durationVal("raft_snapshot_interval", c.RaftSnapshotInterval),
		RaftTrailingLogs:            intVal(c.RaftTrailingLogs),
		ReconnectTimeoutLAN:         b.durationVal("reconnect_timeout", c.ReconnectTimeoutLAN),
		ReconnectTimeoutWAN:         b.durationVal("reconnect_timeout_wan", c.ReconnectTimeoutWAN),
		RejoinAfterLeave:            boolVal(c.RejoinAfterLeave),
		RetryJoinIntervalLAN:        b.durationVal("retry_interval", c.RetryJoinIntervalLAN),
		RetryJoinIntervalWAN:        b.durationVal("retry_interval_wan", c.RetryJoinIntervalWAN),
		RetryJoinLAN:                b.expandAllOptionalAddrs("retry_join", c.RetryJoinLAN),
		RetryJoinMaxAttemptsLAN:     intVal(c.RetryJoinMaxAttemptsLAN),
		RetryJoinMaxAttemptsWAN:     intVal(c.RetryJoinMaxAttemptsWAN),
		RetryJoinWAN:                b.expandAllOptionalAddrs("retry_join_wan", c.RetryJoinWAN),
		SegmentName:                 stringVal(c.SegmentName),
		Segments:                    segments,
		SegmentLimit:                intVal(c.SegmentLimit),
		SerfAdvertiseAddrLAN:        serfAdvertiseAddrLAN,
		SerfAdvertiseAddrWAN:        serfAdvertiseAddrWAN,
		SerfAllowedCIDRsLAN:         serfAllowedCIDRSLAN,
		SerfAllowedCIDRsWAN:         serfAllowedCIDRSWAN,
		SerfBindAddrLAN:             serfBindAddrLAN,
		SerfBindAddrWAN:             serfBindAddrWAN,
		SerfPortLAN:                 serfPortLAN,
		SerfPortWAN:                 serfPortWAN,
		ServerMode:                  serverMode,
		ServerName:                  stringVal(c.ServerName),
		ServerPort:                  serverPort,
		Services:                    services,
		SessionTTLMin:               b.durationVal("session_ttl_min", c.SessionTTLMin),
		SkipLeaveOnInt:              skipLeaveOnInt,
		StartJoinAddrsLAN:           b.expandAllOptionalAddrs("start_join", c.StartJoinAddrsLAN),
		StartJoinAddrsWAN:           b.expandAllOptionalAddrs("start_join_wan", c.StartJoinAddrsWAN),
		TLSCipherSuites:             b.tlsCipherSuites("tls_cipher_suites", c.TLSCipherSuites),
		TLSMinVersion:               stringVal(c.TLSMinVersion),
		TLSPreferServerCipherSuites: boolVal(c.TLSPreferServerCipherSuites),
		TaggedAddresses:             c.TaggedAddresses,
		TranslateWANAddrs:           boolVal(c.TranslateWANAddrs),
		TxnMaxReqLen:                uint64Val(c.Limits.TxnMaxReqLen),
		UIConfig:                    b.uiConfigVal(c.UIConfig),
		UnixSocketGroup:             stringVal(c.UnixSocket.Group),
		UnixSocketMode:              stringVal(c.UnixSocket.Mode),
		UnixSocketUser:              stringVal(c.UnixSocket.User),
		Watches:                     c.Watches,
=======
		MaxQueryTime:            b.durationVal("max_query_time", c.MaxQueryTime),
		NodeID:                  types.NodeID(stringVal(c.NodeID)),
		NodeMeta:                c.NodeMeta,
		NodeName:                b.nodeName(c.NodeName),
		ReadReplica:             boolVal(c.ReadReplica),
		PidFile:                 stringVal(c.PidFile),
		PrimaryDatacenter:       primaryDatacenter,
		PrimaryGateways:         b.expandAllOptionalAddrs("primary_gateways", c.PrimaryGateways),
		PrimaryGatewaysInterval: b.durationVal("primary_gateways_interval", c.PrimaryGatewaysInterval),
		RPCAdvertiseAddr:        rpcAdvertiseAddr,
		RPCBindAddr:             rpcBindAddr,
		RPCHandshakeTimeout:     b.durationVal("limits.rpc_handshake_timeout", c.Limits.RPCHandshakeTimeout),
		RPCHoldTimeout:          b.durationVal("performance.rpc_hold_timeout", c.Performance.RPCHoldTimeout),
		RPCMaxBurst:             intVal(c.Limits.RPCMaxBurst),
		RPCMaxConnsPerClient:    intVal(c.Limits.RPCMaxConnsPerClient),
		RPCProtocol:             intVal(c.RPCProtocol),
		RPCRateLimit:            rate.Limit(float64Val(c.Limits.RPCRate)),
		RPCConfig:               consul.RPCConfig{EnableStreaming: boolValWithDefault(c.RPC.EnableStreaming, serverMode)},
		RaftProtocol:            intVal(c.RaftProtocol),
		RaftSnapshotThreshold:   intVal(c.RaftSnapshotThreshold),
		RaftSnapshotInterval:    b.durationVal("raft_snapshot_interval", c.RaftSnapshotInterval),
		RaftTrailingLogs:        intVal(c.RaftTrailingLogs),
		ReconnectTimeoutLAN:     b.durationVal("reconnect_timeout", c.ReconnectTimeoutLAN),
		ReconnectTimeoutWAN:     b.durationVal("reconnect_timeout_wan", c.ReconnectTimeoutWAN),
		RejoinAfterLeave:        boolVal(c.RejoinAfterLeave),
		RetryJoinIntervalLAN:    b.durationVal("retry_interval", c.RetryJoinIntervalLAN),
		RetryJoinIntervalWAN:    b.durationVal("retry_interval_wan", c.RetryJoinIntervalWAN),
		RetryJoinLAN:            b.expandAllOptionalAddrs("retry_join", c.RetryJoinLAN),
		RetryJoinMaxAttemptsLAN: intVal(c.RetryJoinMaxAttemptsLAN),
		RetryJoinMaxAttemptsWAN: intVal(c.RetryJoinMaxAttemptsWAN),
		RetryJoinWAN:            b.expandAllOptionalAddrs("retry_join_wan", c.RetryJoinWAN),
		SegmentName:             stringVal(c.SegmentName),
		Segments:                segments,
		SegmentLimit:            intVal(c.SegmentLimit),
		SerfAdvertiseAddrLAN:    serfAdvertiseAddrLAN,
		SerfAdvertiseAddrWAN:    serfAdvertiseAddrWAN,
		SerfAllowedCIDRsLAN:     serfAllowedCIDRSLAN,
		SerfAllowedCIDRsWAN:     serfAllowedCIDRSWAN,
		SerfBindAddrLAN:         serfBindAddrLAN,
		SerfBindAddrWAN:         serfBindAddrWAN,
		SerfPortLAN:             serfPortLAN,
		SerfPortWAN:             serfPortWAN,
		ServerMode:              serverMode,
		ServerName:              stringVal(c.ServerName),
		ServerPort:              serverPort,
		Services:                services,
		SessionTTLMin:           b.durationVal("session_ttl_min", c.SessionTTLMin),
		SkipLeaveOnInt:          skipLeaveOnInt,
		StartJoinAddrsLAN:       b.expandAllOptionalAddrs("start_join", c.StartJoinAddrsLAN),
		StartJoinAddrsWAN:       b.expandAllOptionalAddrs("start_join_wan", c.StartJoinAddrsWAN),
		TaggedAddresses:         c.TaggedAddresses,
		TranslateWANAddrs:       boolVal(c.TranslateWANAddrs),
		TxnMaxReqLen:            uint64Val(c.Limits.TxnMaxReqLen),
		UIConfig:                b.uiConfigVal(c.UIConfig),
		UnixSocketGroup:         stringVal(c.UnixSocket.Group),
		UnixSocketMode:          stringVal(c.UnixSocket.Mode),
		UnixSocketUser:          stringVal(c.UnixSocket.User),
		Watches:                 c.Watches,
	}

	rt.TLS, err = b.buildTLSConfig(rt, c.TLS)
	if err != nil {
		return RuntimeConfig{}, err
>>>>>>> 72989670
	}

	rt.UseStreamingBackend = boolValWithDefault(c.UseStreamingBackend, true)

	if c.RaftBoltDBConfig != nil {
		rt.RaftBoltDBConfig = *c.RaftBoltDBConfig
	}

	if rt.Cache.EntryFetchMaxBurst <= 0 {
		return RuntimeConfig{}, fmt.Errorf("cache.entry_fetch_max_burst must be strictly positive, was: %v", rt.Cache.EntryFetchMaxBurst)
	}
	if rt.Cache.EntryFetchRate <= 0 {
		return RuntimeConfig{}, fmt.Errorf("cache.entry_fetch_rate must be strictly positive, was: %v", rt.Cache.EntryFetchRate)
	}

	if rt.UIConfig.MetricsProvider == "prometheus" {
		// Handle defaulting for the built-in version of prometheus.
		if len(rt.UIConfig.MetricsProxy.PathAllowlist) == 0 {
			rt.UIConfig.MetricsProxy.PathAllowlist = []string{
				"/api/v1/query",
				"/api/v1/query_range",
			}
		}
	}

	if err := b.BuildEnterpriseRuntimeConfig(&rt, &c); err != nil {
		return rt, err
	}

	if rt.BootstrapExpect == 1 {
		rt.Bootstrap = true
		rt.BootstrapExpect = 0
		b.warn(`BootstrapExpect is set to 1; this is the same as Bootstrap mode.`)
	}

	return rt, nil
}

func advertiseAddrFunc(opts LoadOpts, advertiseAddr *net.IPAddr) (string, func() ([]*net.IPAddr, error)) {
	switch {
	case ipaddr.IsAnyV4(advertiseAddr):
		fn := opts.getPrivateIPv4
		if fn == nil {
			fn = ipaddr.GetPrivateIPv4
		}
		return "private IPv4", fn

	case ipaddr.IsAnyV6(advertiseAddr):
		fn := opts.getPublicIPv6
		if fn == nil {
			fn = ipaddr.GetPublicIPv6
		}
		return "public IPv6", fn

	default:
		panic("unsupported net.IPAddr Type")
	}
}

// reBasicName validates that a field contains only lower case alphanumerics,
// underscore and dash and is non-empty.
var reBasicName = regexp.MustCompile("^[a-z0-9_-]+$")

func validateBasicName(field, value string, allowEmpty bool) error {
	if value == "" {
		if allowEmpty {
			return nil
		}
		return fmt.Errorf("%s cannot be empty", field)
	}
	if !reBasicName.MatchString(value) {
		return fmt.Errorf("%s can only contain lowercase alphanumeric, - or _ characters."+
			" received: %q", field, value)
	}
	return nil
}

// validate performs semantic validation of the runtime configuration.
func (b *builder) validate(rt RuntimeConfig) error {
	// validContentPath defines a regexp for a valid content path name.
	validContentPath := regexp.MustCompile(`^[A-Za-z0-9/_-]+$`)
	hasVersion := regexp.MustCompile(`^/v\d+/$`)
	// ----------------------------------------------------------------
	// check required params we cannot recover from first
	//

	if rt.RaftProtocol != 3 {
		return fmt.Errorf("raft_protocol version %d is not supported by this version of Consul", rt.RaftProtocol)
	}

	if err := validateBasicName("datacenter", rt.Datacenter, false); err != nil {
		return err
	}
	if rt.DataDir == "" && !rt.DevMode {
		return fmt.Errorf("data_dir cannot be empty")
	}

	if !validContentPath.MatchString(rt.UIConfig.ContentPath) {
		return fmt.Errorf("ui-content-path can only contain alphanumeric, -, _, or /. received: %q", rt.UIConfig.ContentPath)
	}

	if hasVersion.MatchString(rt.UIConfig.ContentPath) {
		return fmt.Errorf("ui-content-path cannot have 'v[0-9]'. received: %q", rt.UIConfig.ContentPath)
	}

	if err := validateBasicName("ui_config.metrics_provider", rt.UIConfig.MetricsProvider, true); err != nil {
		return err
	}
	if rt.UIConfig.MetricsProviderOptionsJSON != "" {
		// Attempt to parse the JSON to ensure it's valid, parsing into a map
		// ensures we get an object.
		var dummyMap map[string]interface{}
		err := json.Unmarshal([]byte(rt.UIConfig.MetricsProviderOptionsJSON), &dummyMap)
		if err != nil {
			return fmt.Errorf("ui_config.metrics_provider_options_json must be empty "+
				"or a string containing a valid JSON object. received: %q",
				rt.UIConfig.MetricsProviderOptionsJSON)
		}
	}
	if rt.UIConfig.MetricsProxy.BaseURL != "" {
		u, err := url.Parse(rt.UIConfig.MetricsProxy.BaseURL)
		if err != nil || !(u.Scheme == "http" || u.Scheme == "https") {
			return fmt.Errorf("ui_config.metrics_proxy.base_url must be a valid http"+
				" or https URL. received: %q",
				rt.UIConfig.MetricsProxy.BaseURL)
		}
	}
	for _, allowedPath := range rt.UIConfig.MetricsProxy.PathAllowlist {
		if err := validateAbsoluteURLPath(allowedPath); err != nil {
			return fmt.Errorf("ui_config.metrics_proxy.path_allowlist: %v", err)
		}
	}
	for k, v := range rt.UIConfig.DashboardURLTemplates {
		if err := validateBasicName("ui_config.dashboard_url_templates key names", k, false); err != nil {
			return err
		}
		u, err := url.Parse(v)
		if err != nil || !(u.Scheme == "http" || u.Scheme == "https") {
			return fmt.Errorf("ui_config.dashboard_url_templates values must be a"+
				" valid http or https URL. received: %q",
				rt.UIConfig.MetricsProxy.BaseURL)
		}
	}

	if !rt.DevMode {
		fi, err := os.Stat(rt.DataDir)
		switch {
		case err != nil && !os.IsNotExist(err):
			return fmt.Errorf("Error getting info on data_dir: %s", err)
		case err == nil && !fi.IsDir():
			return fmt.Errorf("data_dir %q is not a directory", rt.DataDir)
		}
	}

	switch {
	case rt.NodeName == "":
		return fmt.Errorf("node_name cannot be empty")
	case dns.InvalidNameRe.MatchString(rt.NodeName):
		b.warn("Node name %q will not be discoverable "+
			"via DNS due to invalid characters. Valid characters include "+
			"all alpha-numerics and dashes.", rt.NodeName)
	case len(rt.NodeName) > dns.MaxLabelLength:
		b.warn("Node name %q will not be discoverable "+
			"via DNS due to it being too long. Valid lengths are between "+
			"1 and 63 bytes.", rt.NodeName)
	}

	if ipaddr.IsAny(rt.AdvertiseAddrLAN.IP) {
		return fmt.Errorf("Advertise address cannot be 0.0.0.0, :: or [::]")
	}
	if ipaddr.IsAny(rt.AdvertiseAddrWAN.IP) {
		return fmt.Errorf("Advertise WAN address cannot be 0.0.0.0, :: or [::]")
	}
	if err := b.validateSegments(rt); err != nil {
		return err
	}
	for _, a := range rt.DNSAddrs {
		if _, ok := a.(*net.UnixAddr); ok {
			return fmt.Errorf("DNS address cannot be a unix socket")
		}
	}
	for _, a := range rt.DNSRecursors {
		if ipaddr.IsAny(a) {
			return fmt.Errorf("DNS recursor address cannot be 0.0.0.0, :: or [::]")
		}
	}
	if !isValidAltDomain(rt.DNSAltDomain, rt.Datacenter) {
		return fmt.Errorf("alt_domain cannot start with {service,connect,node,query,addr,%s}", rt.Datacenter)
	}
	if rt.Bootstrap && !rt.ServerMode {
		return fmt.Errorf("'bootstrap = true' requires 'server = true'")
	}
	if rt.BootstrapExpect < 0 {
		return fmt.Errorf("bootstrap_expect cannot be %d. Must be greater than or equal to zero", rt.BootstrapExpect)
	}
	if rt.BootstrapExpect > 0 && !rt.ServerMode {
		return fmt.Errorf("'bootstrap_expect > 0' requires 'server = true'")
	}
	if rt.BootstrapExpect > 0 && rt.DevMode {
		return fmt.Errorf("'bootstrap_expect > 0' not allowed in dev mode")
	}
	if rt.BootstrapExpect > 0 && rt.Bootstrap {
		return fmt.Errorf("'bootstrap_expect > 0' and 'bootstrap = true' are mutually exclusive")
	}
	if rt.CheckOutputMaxSize < 1 {
		return fmt.Errorf("check_output_max_size must be positive, to discard check output use the discard_check_output flag")
	}
	if rt.AEInterval <= 0 {
		return fmt.Errorf("ae_interval cannot be %s. Must be positive", rt.AEInterval)
	}
	if rt.AutopilotMaxTrailingLogs < 0 {
		return fmt.Errorf("autopilot.max_trailing_logs cannot be %d. Must be greater than or equal to zero", rt.AutopilotMaxTrailingLogs)
	}
	if err := validateBasicName("primary_datacenter", rt.PrimaryDatacenter, true); err != nil {
		return err
	}
	// In DevMode, UI is enabled by default, so to enable rt.UIDir, don't perform this check
	if !rt.DevMode && rt.UIConfig.Enabled && rt.UIConfig.Dir != "" {
		return fmt.Errorf(
			"Both the ui_config.enabled and ui_config.dir (or -ui and -ui-dir) were specified, please provide only one.\n" +
				"If trying to use your own web UI resources, use ui_config.dir or the -ui-dir flag.\n" +
				"The web UI is included in the binary so use ui_config.enabled or the -ui flag to enable it")
	}
	if rt.DNSUDPAnswerLimit < 0 {
		return fmt.Errorf("dns_config.udp_answer_limit cannot be %d. Must be greater than or equal to zero", rt.DNSUDPAnswerLimit)
	}
	if rt.DNSARecordLimit < 0 {
		return fmt.Errorf("dns_config.a_record_limit cannot be %d. Must be greater than or equal to zero", rt.DNSARecordLimit)
	}
	if err := structs.ValidateNodeMetadata(rt.NodeMeta, false); err != nil {
		return fmt.Errorf("node_meta invalid: %v", err)
	}
	if rt.EncryptKey != "" {
		if _, err := decodeBytes(rt.EncryptKey); err != nil {
			return fmt.Errorf("encrypt has invalid key: %s", err)
		}
	}

	if rt.ConnectMeshGatewayWANFederationEnabled && !rt.ServerMode {
		return fmt.Errorf("'connect.enable_mesh_gateway_wan_federation = true' requires 'server = true'")
	}
	if rt.ConnectMeshGatewayWANFederationEnabled && strings.ContainsAny(rt.NodeName, "/") {
		return fmt.Errorf("'connect.enable_mesh_gateway_wan_federation = true' requires that 'node_name' not contain '/' characters")
	}
	if rt.ConnectMeshGatewayWANFederationEnabled {
		if len(rt.StartJoinAddrsWAN) > 0 {
			return fmt.Errorf("'start_join_wan' is incompatible with 'connect.enable_mesh_gateway_wan_federation = true'")
		}
		if len(rt.RetryJoinWAN) > 0 {
			return fmt.Errorf("'retry_join_wan' is incompatible with 'connect.enable_mesh_gateway_wan_federation = true'")
		}
	}
	if len(rt.PrimaryGateways) > 0 {
		if !rt.ServerMode {
			return fmt.Errorf("'primary_gateways' requires 'server = true'")
		}
		if rt.PrimaryDatacenter == rt.Datacenter {
			return fmt.Errorf("'primary_gateways' should only be configured in a secondary datacenter")
		}
	}

	// Check the data dir for signs of an un-migrated Consul 0.5.x or older
	// server. Consul refuses to start if this is present to protect a server
	// with existing data from starting on a fresh data set.
	if rt.ServerMode {
		mdbPath := filepath.Join(rt.DataDir, "mdb")
		if _, err := os.Stat(mdbPath); !os.IsNotExist(err) {
			if os.IsPermission(err) {
				return fmt.Errorf(
					"CRITICAL: Permission denied for data folder at %q!\n"+
						"Consul will refuse to boot without access to this directory.\n"+
						"Please correct permissions and try starting again.", mdbPath)
			}
			return fmt.Errorf("CRITICAL: Deprecated data folder found at %q!\n"+
				"Consul will refuse to boot with this directory present.\n"+
				"See https://www.consul.io/docs/upgrade-specific.html for more information.", mdbPath)
		}
	}

	inuse := map[string]string{}
	if err := addrsUnique(inuse, "DNS", rt.DNSAddrs); err != nil {
		// cannot happen since this is the first address
		// we leave this for consistency
		return err
	}
	if err := addrsUnique(inuse, "HTTP", rt.HTTPAddrs); err != nil {
		return err
	}
	if err := addrsUnique(inuse, "HTTPS", rt.HTTPSAddrs); err != nil {
		return err
	}
	if err := addrUnique(inuse, "RPC Advertise", rt.RPCAdvertiseAddr); err != nil {
		return err
	}
	if err := addrUnique(inuse, "Serf Advertise LAN", rt.SerfAdvertiseAddrLAN); err != nil {
		return err
	}
	// Validate serf WAN advertise address only when its set
	if rt.SerfAdvertiseAddrWAN != nil {
		if err := addrUnique(inuse, "Serf Advertise WAN", rt.SerfAdvertiseAddrWAN); err != nil {
			return err
		}
	}
	if b.err != nil {
		return b.err
	}

	// Check for errors in the service definitions
	for _, s := range rt.Services {
		if err := s.Validate(); err != nil {
			return fmt.Errorf("service %q: %s", s.Name, err)
		}
	}
	// Check for errors in the node check definitions
	for _, c := range rt.Checks {
		if err := c.CheckType().Validate(); err != nil {
			return fmt.Errorf("check %q: %w", c.Name, err)
		}
	}

	// Validate the given Connect CA provider config
	validCAProviders := map[string]bool{
		"":                       true,
		structs.ConsulCAProvider: true,
		structs.VaultCAProvider:  true,
		structs.AWSCAProvider:    true,
	}
	if _, ok := validCAProviders[rt.ConnectCAProvider]; !ok {
		return fmt.Errorf("%s is not a valid CA provider", rt.ConnectCAProvider)
	} else {
		switch rt.ConnectCAProvider {
		case structs.ConsulCAProvider:
			if _, err := ca.ParseConsulCAConfig(rt.ConnectCAConfig); err != nil {
				return err
			}
		case structs.VaultCAProvider:
			if _, err := ca.ParseVaultCAConfig(rt.ConnectCAConfig); err != nil {
				return err
			}
		case structs.AWSCAProvider:
			if _, err := ca.ParseAWSCAConfig(rt.ConnectCAConfig); err != nil {
				return err
			}
		}
	}

	if rt.ServerMode && rt.AutoEncryptTLS {
		return fmt.Errorf("auto_encrypt.tls can only be used on a client.")
	}
	if !rt.ServerMode && rt.AutoEncryptAllowTLS {
		return fmt.Errorf("auto_encrypt.allow_tls can only be used on a server.")
	}

	if rt.ServerMode && rt.AdvertiseReconnectTimeout != 0 {
		return fmt.Errorf("advertise_reconnect_timeout can only be used on a client")
	}

	// ----------------------------------------------------------------
	// warnings
	//

	if rt.ServerMode && !rt.DevMode && !rt.Bootstrap && rt.BootstrapExpect == 2 {
		b.warn(`bootstrap_expect = 2: A cluster with 2 servers will provide no failure tolerance. See https://www.consul.io/docs/internals/consensus.html#deployment-table`)
	}

	if rt.ServerMode && !rt.Bootstrap && rt.BootstrapExpect > 2 && rt.BootstrapExpect%2 == 0 {
		b.warn(`bootstrap_expect is even number: A cluster with an even number of servers does not achieve optimum fault tolerance. See https://www.consul.io/docs/internals/consensus.html#deployment-table`)
	}

	if rt.ServerMode && rt.Bootstrap && rt.BootstrapExpect == 0 {
		b.warn(`bootstrap = true: do not enable unless necessary`)
	}

	if rt.ServerMode && !rt.DevMode && !rt.Bootstrap && rt.BootstrapExpect > 1 {
		b.warn("bootstrap_expect > 0: expecting %d servers", rt.BootstrapExpect)
	}

	if rt.ServerMode {
		if rt.UseStreamingBackend && !rt.RPCConfig.EnableStreaming {
			b.warn("use_streaming_backend = true requires rpc.enable_streaming on servers to work properly")
		}
	} else if rt.RPCConfig.EnableStreaming {
		b.warn("rpc.enable_streaming = true has no effect when not running in server mode")
	}

<<<<<<< HEAD
	if rt.AutoEncryptAllowTLS {
		if !rt.StaticRuntimeConfig.VerifyIncoming && !rt.StaticRuntimeConfig.VerifyIncomingRPC {
			b.warn("if auto_encrypt.allow_tls is turned on, either verify_incoming or verify_incoming_rpc should be enabled. It is necessary to turn it off during a migration to TLS, but it should definitely be turned on afterwards.")
		}
=======
	if rt.AutoEncryptAllowTLS && !rt.TLS.InternalRPC.VerifyIncoming {
		b.warn("if auto_encrypt.allow_tls is turned on, tls.internal_rpc.verify_incoming should be enabled (either explicitly or via tls.defaults.verify_incoming). It is necessary to turn it off during a migration to TLS, but it should definitely be turned on afterwards.")
>>>>>>> 72989670
	}

	if err := checkLimitsFromMaxConnsPerClient(rt.HTTPMaxConnsPerClient); err != nil {
		return err
	}

	if rt.AutoConfig.Enabled && rt.AutoEncryptTLS {
		return fmt.Errorf("both auto_encrypt.tls and auto_config.enabled cannot be set to true.")
	}

	if err := b.validateAutoConfig(rt); err != nil {
		return err
	}

	if err := validateRemoteScriptsChecks(rt); err != nil {
		// TODO: make this an error in a future version
		b.warn(err.Error())
	}

	err := b.validateEnterpriseConfig(rt)
	return err
}

// addrUnique checks if the given address is already in use for another
// protocol.
func addrUnique(inuse map[string]string, name string, addr net.Addr) error {
	key := addr.Network() + ":" + addr.String()
	if other, ok := inuse[key]; ok {
		return fmt.Errorf("%s address %s already configured for %s", name, addr.String(), other)
	}
	inuse[key] = name
	return nil
}

// addrsUnique checks if any of the give addresses is already in use for
// another protocol.
func addrsUnique(inuse map[string]string, name string, addrs []net.Addr) error {
	for _, a := range addrs {
		if err := addrUnique(inuse, name, a); err != nil {
			return err
		}
	}
	return nil
}

// splitSlicesAndValues moves all slice values defined in c to 'slices'
// and all other values to 'values'.
func splitSlicesAndValues(c Config) (slices, values Config) {
	v, t := reflect.ValueOf(c), reflect.TypeOf(c)
	rs, rv := reflect.New(t), reflect.New(t)

	for i := 0; i < t.NumField(); i++ {
		f := t.Field(i)
		if f.Type.Kind() == reflect.Slice {
			rs.Elem().Field(i).Set(v.Field(i))
		} else {
			rv.Elem().Field(i).Set(v.Field(i))
		}
	}
	return rs.Elem().Interface().(Config), rv.Elem().Interface().(Config)
}

func (b *builder) warn(msg string, args ...interface{}) {
	b.Warnings = append(b.Warnings, fmt.Sprintf(msg, args...))
}

func (b *builder) checkVal(v *CheckDefinition) *structs.CheckDefinition {
	if v == nil {
		return nil
	}

	var H2PingUseTLSVal bool
	if stringVal(v.H2PING) != "" {
		H2PingUseTLSVal = boolValWithDefault(v.H2PingUseTLS, true)
	} else {
		H2PingUseTLSVal = boolVal(v.H2PingUseTLS)
	}

	id := types.CheckID(stringVal(v.ID))

	return &structs.CheckDefinition{
		ID:                             id,
		Name:                           stringVal(v.Name),
		Notes:                          stringVal(v.Notes),
		ServiceID:                      stringVal(v.ServiceID),
		Token:                          stringVal(v.Token),
		Status:                         stringVal(v.Status),
		ScriptArgs:                     v.ScriptArgs,
		HTTP:                           stringVal(v.HTTP),
		Header:                         v.Header,
		Method:                         stringVal(v.Method),
		Body:                           stringVal(v.Body),
		TCP:                            stringVal(v.TCP),
		Interval:                       b.durationVal(fmt.Sprintf("check[%s].interval", id), v.Interval),
		DockerContainerID:              stringVal(v.DockerContainerID),
		Shell:                          stringVal(v.Shell),
		GRPC:                           stringVal(v.GRPC),
		GRPCUseTLS:                     boolVal(v.GRPCUseTLS),
		TLSServerName:                  stringVal(v.TLSServerName),
		TLSSkipVerify:                  boolVal(v.TLSSkipVerify),
		AliasNode:                      stringVal(v.AliasNode),
		AliasService:                   stringVal(v.AliasService),
		Timeout:                        b.durationVal(fmt.Sprintf("check[%s].timeout", id), v.Timeout),
		TTL:                            b.durationVal(fmt.Sprintf("check[%s].ttl", id), v.TTL),
		SuccessBeforePassing:           intVal(v.SuccessBeforePassing),
		FailuresBeforeCritical:         intVal(v.FailuresBeforeCritical),
		FailuresBeforeWarning:          intValWithDefault(v.FailuresBeforeWarning, intVal(v.FailuresBeforeCritical)),
		H2PING:                         stringVal(v.H2PING),
		H2PingUseTLS:                   H2PingUseTLSVal,
		DeregisterCriticalServiceAfter: b.durationVal(fmt.Sprintf("check[%s].deregister_critical_service_after", id), v.DeregisterCriticalServiceAfter),
		OutputMaxSize:                  intValWithDefault(v.OutputMaxSize, checks.DefaultBufSize),
		EnterpriseMeta:                 v.EnterpriseMeta.ToStructs(),
	}
}

func (b *builder) svcTaggedAddresses(v map[string]ServiceAddress) map[string]structs.ServiceAddress {
	if len(v) <= 0 {
		return nil
	}

	svcAddrs := make(map[string]structs.ServiceAddress)
	for addrName, addrConf := range v {
		addr := structs.ServiceAddress{}
		if addrConf.Address != nil {
			addr.Address = *addrConf.Address
		}
		if addrConf.Port != nil {
			addr.Port = *addrConf.Port
		}

		svcAddrs[addrName] = addr
	}
	return svcAddrs
}

func (b *builder) serviceVal(v *ServiceDefinition) *structs.ServiceDefinition {
	if v == nil {
		return nil
	}

	var checks structs.CheckTypes
	for _, check := range v.Checks {
		checks = append(checks, b.checkVal(&check).CheckType())
	}
	if v.Check != nil {
		checks = append(checks, b.checkVal(v.Check).CheckType())
	}

	kind := b.serviceKindVal(v.Kind)

	meta := make(map[string]string)
	if err := structs.ValidateServiceMetadata(kind, v.Meta, false); err != nil {
		b.err = multierror.Append(b.err, fmt.Errorf("invalid meta for service %s: %v", stringVal(v.Name), err))
	} else {
		meta = v.Meta
	}
	serviceWeights := &structs.Weights{Passing: 1, Warning: 1}
	if v.Weights != nil {
		if v.Weights.Passing != nil {
			serviceWeights.Passing = *v.Weights.Passing
		}
		if v.Weights.Warning != nil {
			serviceWeights.Warning = *v.Weights.Warning
		}
	}

	if err := structs.ValidateWeights(serviceWeights); err != nil {
		b.err = multierror.Append(b.err, fmt.Errorf("Invalid weight definition for service %s: %s", stringVal(v.Name), err))
	}

	if (v.Port != nil || v.Address != nil) && (v.SocketPath != nil) {
		b.err = multierror.Append(b.err,
			fmt.Errorf("service %s cannot have both socket path %s and address/port",
				stringVal(v.Name), stringVal(v.SocketPath)))
	}

	return &structs.ServiceDefinition{
		Kind:              kind,
		ID:                stringVal(v.ID),
		Name:              stringVal(v.Name),
		Tags:              v.Tags,
		Address:           stringVal(v.Address),
		TaggedAddresses:   b.svcTaggedAddresses(v.TaggedAddresses),
		Meta:              meta,
		Port:              intVal(v.Port),
		SocketPath:        stringVal(v.SocketPath),
		Token:             stringVal(v.Token),
		EnableTagOverride: boolVal(v.EnableTagOverride),
		Weights:           serviceWeights,
		Checks:            checks,
		Proxy:             b.serviceProxyVal(v.Proxy),
		Connect:           b.serviceConnectVal(v.Connect),
		EnterpriseMeta:    v.EnterpriseMeta.ToStructs(),
	}
}

func (b *builder) serviceKindVal(v *string) structs.ServiceKind {
	if v == nil {
		return structs.ServiceKindTypical
	}
	switch *v {
	case string(structs.ServiceKindConnectProxy):
		return structs.ServiceKindConnectProxy
	case string(structs.ServiceKindMeshGateway):
		return structs.ServiceKindMeshGateway
	case string(structs.ServiceKindTerminatingGateway):
		return structs.ServiceKindTerminatingGateway
	case string(structs.ServiceKindIngressGateway):
		return structs.ServiceKindIngressGateway
	default:
		return structs.ServiceKindTypical
	}
}

func (b *builder) serviceProxyVal(v *ServiceProxy) *structs.ConnectProxyConfig {
	if v == nil {
		return nil
	}

	return &structs.ConnectProxyConfig{
		DestinationServiceName: stringVal(v.DestinationServiceName),
		DestinationServiceID:   stringVal(v.DestinationServiceID),
		LocalServiceAddress:    stringVal(v.LocalServiceAddress),
		LocalServicePort:       intVal(v.LocalServicePort),
		LocalServiceSocketPath: stringVal(&v.LocalServiceSocketPath),
		Config:                 v.Config,
		Upstreams:              b.upstreamsVal(v.Upstreams),
		MeshGateway:            b.meshGatewayConfVal(v.MeshGateway),
		Expose:                 b.exposeConfVal(v.Expose),
		Mode:                   b.proxyModeVal(v.Mode),
		TransparentProxy:       b.transparentProxyConfVal(v.TransparentProxy),
	}
}

func (b *builder) upstreamsVal(v []Upstream) structs.Upstreams {
	ups := make(structs.Upstreams, len(v))
	for i, u := range v {
		ups[i] = structs.Upstream{
			DestinationType:      stringVal(u.DestinationType),
			DestinationNamespace: stringVal(u.DestinationNamespace),
			DestinationPartition: stringVal(u.DestinationPartition),
			DestinationName:      stringVal(u.DestinationName),
			Datacenter:           stringVal(u.Datacenter),
			LocalBindAddress:     stringVal(u.LocalBindAddress),
			LocalBindPort:        intVal(u.LocalBindPort),
			LocalBindSocketPath:  stringVal(u.LocalBindSocketPath),
			LocalBindSocketMode:  b.unixPermissionsVal("local_bind_socket_mode", u.LocalBindSocketMode),
			Config:               u.Config,
			MeshGateway:          b.meshGatewayConfVal(u.MeshGateway),
		}
		if ups[i].DestinationType == "" {
			ups[i].DestinationType = structs.UpstreamDestTypeService
		}
	}
	return ups
}

func (b *builder) meshGatewayConfVal(mgConf *MeshGatewayConfig) structs.MeshGatewayConfig {
	cfg := structs.MeshGatewayConfig{Mode: structs.MeshGatewayModeDefault}
	if mgConf == nil || mgConf.Mode == nil {
		// return defaults
		return cfg
	}

	mode, err := structs.ValidateMeshGatewayMode(*mgConf.Mode)
	if err != nil {
		b.err = multierror.Append(b.err, err)
		return cfg
	}

	cfg.Mode = mode
	return cfg
}

func (b *builder) dnsRecursorStrategyVal(v string) dns.RecursorStrategy {
	var out dns.RecursorStrategy

	switch dns.RecursorStrategy(v) {
	case dns.RecursorStrategyRandom:
		out = dns.RecursorStrategyRandom
	case dns.RecursorStrategySequential, "":
		out = dns.RecursorStrategySequential
	default:
		b.err = multierror.Append(b.err, fmt.Errorf("dns_config.recursor_strategy: invalid strategy: %q", v))
	}
	return out
}

func (b *builder) exposeConfVal(v *ExposeConfig) structs.ExposeConfig {
	var out structs.ExposeConfig
	if v == nil {
		return out
	}

	out.Checks = boolVal(v.Checks)
	out.Paths = b.pathsVal(v.Paths)
	return out
}

func (b *builder) transparentProxyConfVal(tproxyConf *TransparentProxyConfig) structs.TransparentProxyConfig {
	var out structs.TransparentProxyConfig
	if tproxyConf == nil {
		return out
	}

	out.OutboundListenerPort = intVal(tproxyConf.OutboundListenerPort)
	out.DialedDirectly = boolVal(tproxyConf.DialedDirectly)
	return out
}

func (b *builder) proxyModeVal(v *string) structs.ProxyMode {
	if v == nil {
		return structs.ProxyModeDefault
	}

	mode, err := structs.ValidateProxyMode(*v)
	if err != nil {
		b.err = multierror.Append(b.err, err)
	}
	return mode
}

func (b *builder) pathsVal(v []ExposePath) []structs.ExposePath {
	paths := make([]structs.ExposePath, len(v))
	for i, p := range v {
		paths[i] = structs.ExposePath{
			ListenerPort:  intVal(p.ListenerPort),
			Path:          stringVal(p.Path),
			LocalPathPort: intVal(p.LocalPathPort),
			Protocol:      stringVal(p.Protocol),
		}
	}
	return paths
}

func (b *builder) serviceConnectVal(v *ServiceConnect) *structs.ServiceConnect {
	if v == nil {
		return nil
	}

	sidecar := b.serviceVal(v.SidecarService)
	if sidecar != nil {
		// Sanity checks
		if sidecar.ID != "" {
			b.err = multierror.Append(b.err, fmt.Errorf("sidecar_service can't specify an ID"))
			sidecar.ID = ""
		}
		if sidecar.Connect != nil {
			if sidecar.Connect.SidecarService != nil {
				b.err = multierror.Append(b.err, fmt.Errorf("sidecar_service can't have a nested sidecar_service"))
				sidecar.Connect.SidecarService = nil
			}
		}
	}

	return &structs.ServiceConnect{
		Native:         boolVal(v.Native),
		SidecarService: sidecar,
	}
}

func (b *builder) uiConfigVal(v RawUIConfig) UIConfig {
	return UIConfig{
		Enabled:                    boolVal(v.Enabled),
		Dir:                        stringVal(v.Dir),
		ContentPath:                UIPathBuilder(stringVal(v.ContentPath)),
		MetricsProvider:            stringVal(v.MetricsProvider),
		MetricsProviderFiles:       v.MetricsProviderFiles,
		MetricsProviderOptionsJSON: stringVal(v.MetricsProviderOptionsJSON),
		MetricsProxy:               b.uiMetricsProxyVal(v.MetricsProxy),
		DashboardURLTemplates:      v.DashboardURLTemplates,
	}
}

func (b *builder) uiMetricsProxyVal(v RawUIMetricsProxy) UIMetricsProxy {
	var hdrs []UIMetricsProxyAddHeader

	for _, hdr := range v.AddHeaders {
		hdrs = append(hdrs, UIMetricsProxyAddHeader{
			Name:  stringVal(hdr.Name),
			Value: stringVal(hdr.Value),
		})
	}

	return UIMetricsProxy{
		BaseURL:       stringVal(v.BaseURL),
		AddHeaders:    hdrs,
		PathAllowlist: v.PathAllowlist,
	}
}

func boolValWithDefault(v *bool, defaultVal bool) bool {
	if v == nil {
		return defaultVal
	}
	return *v
}

func boolVal(v *bool) bool {
	if v == nil {
		return false
	}
	return *v
}

func (b *builder) durationValWithDefault(name string, v *string, defaultVal time.Duration) (d time.Duration) {
	if v == nil {
		return defaultVal
	}
	d, err := time.ParseDuration(*v)
	if err != nil {
		b.err = multierror.Append(b.err, fmt.Errorf("%s: invalid duration: %q: %s", name, *v, err))
	}
	return d
}

func (b *builder) durationVal(name string, v *string) (d time.Duration) {
	return b.durationValWithDefault(name, v, 0)
}

func intValWithDefault(v *int, defaultVal int) int {
	if v == nil {
		return defaultVal
	}
	return *v
}

func intVal(v *int) int {
	if v == nil {
		return 0
	}
	return *v
}

func uintVal(v *uint) uint {
	if v == nil {
		return 0
	}
	return *v
}

func uint64Val(v *uint64) uint64 {
	if v == nil {
		return 0
	}
	return *v
}

// Expect an octal permissions string, e.g. 0644
func (b *builder) unixPermissionsVal(name string, v *string) string {
	if v == nil {
		return ""
	}
	if _, err := strconv.ParseUint(*v, 8, 32); err == nil {
		return *v
	}
	b.err = multierror.Append(b.err, fmt.Errorf("%s: invalid mode: %s", name, *v))
	return "0"
}

func (b *builder) portVal(name string, v *int) int {
	if v == nil || *v <= 0 {
		return -1
	}
	if *v > 65535 {
		b.err = multierror.Append(b.err, fmt.Errorf("%s: invalid port: %d", name, *v))
	}
	return *v
}

func stringValWithDefault(v *string, defaultVal string) string {
	if v == nil {
		return defaultVal
	}
	return *v
}

func stringVal(v *string) string {
	if v == nil {
		return ""
	}
	return *v
}

func float64ValWithDefault(v *float64, defaultVal float64) float64 {
	if v == nil {
		return defaultVal
	}
	return *v
}

func float64Val(v *float64) float64 {
	return float64ValWithDefault(v, 0)
}

func (b *builder) cidrsVal(name string, v []string) (nets []*net.IPNet) {
	if v == nil {
		return
	}

	for _, p := range v {
		_, net, err := net.ParseCIDR(strings.TrimSpace(p))
		if err != nil {
			b.err = multierror.Append(b.err, fmt.Errorf("%s: invalid cidr: %s", name, p))
		}
		nets = append(nets, net)
	}

	return
}

func (b *builder) tlsCipherSuites(name string, v *string) []uint16 {
	if v == nil {
		return nil
	}

	var a []uint16
	a, err := tlsutil.ParseCiphers(*v)
	if err != nil {
		b.err = multierror.Append(b.err, fmt.Errorf("%s: invalid tls cipher suites: %s", name, err))
	}
	return a
}

func (b *builder) nodeName(v *string) string {
	nodeName := stringVal(v)
	if nodeName == "" {
		fn := b.opts.hostname
		if fn == nil {
			fn = os.Hostname
		}
		name, err := fn()
		if err != nil {
			b.err = multierror.Append(b.err, fmt.Errorf("node_name: %s", err))
			return ""
		}
		nodeName = name
	}
	return strings.TrimSpace(nodeName)
}

// expandAddrs expands the go-sockaddr template in s and returns the
// result as a list of *net.IPAddr and *net.UnixAddr.
func (b *builder) expandAddrs(name string, s *string) []net.Addr {
	if s == nil || *s == "" {
		return nil
	}

	x, err := template.Parse(*s)
	if err != nil {
		b.err = multierror.Append(b.err, fmt.Errorf("%s: error parsing %q: %s", name, *s, err))
		return nil
	}

	var addrs []net.Addr
	for _, a := range strings.Fields(x) {
		switch {
		case strings.HasPrefix(a, "unix://"):
			addrs = append(addrs, &net.UnixAddr{Name: a[len("unix://"):], Net: "unix"})
		default:
			// net.ParseIP does not like '[::]'
			ip := net.ParseIP(a)
			if a == "[::]" {
				ip = net.ParseIP("::")
			}
			if ip == nil {
				b.err = multierror.Append(b.err, fmt.Errorf("%s: invalid ip address: %s", name, a))
				return nil
			}
			addrs = append(addrs, &net.IPAddr{IP: ip})
		}
	}

	return addrs
}

// expandOptionalAddrs expands the go-sockaddr template in s and returns the
// result as a list of strings. If s does not contain a go-sockaddr template,
// the result list will contain the input string as a single element with no
// error set. In contrast to expandAddrs, expandOptionalAddrs does not validate
// if the result contains valid addresses and returns a list of strings.
// However, if the expansion of the go-sockaddr template fails an error is set.
func (b *builder) expandOptionalAddrs(name string, s *string) []string {
	if s == nil || *s == "" {
		return nil
	}

	x, err := template.Parse(*s)
	if err != nil {
		b.err = multierror.Append(b.err, fmt.Errorf("%s: error parsing %q: %s", name, *s, err))
		return nil
	}

	if x != *s {
		// A template has been expanded, split the results from go-sockaddr
		return strings.Fields(x)
	} else {
		// No template has been expanded, pass through the input
		return []string{*s}
	}
}

func (b *builder) expandAllOptionalAddrs(name string, addrs []string) []string {
	out := make([]string, 0, len(addrs))
	for _, a := range addrs {
		expanded := b.expandOptionalAddrs(name, &a)
		if expanded != nil {
			out = append(out, expanded...)
		}
	}
	return out
}

// expandIPs expands the go-sockaddr template in s and returns a list of
// *net.IPAddr. If one of the expanded addresses is a unix socket
// address an error is set and nil is returned.
func (b *builder) expandIPs(name string, s *string) []*net.IPAddr {
	if s == nil || *s == "" {
		return nil
	}

	addrs := b.expandAddrs(name, s)
	var x []*net.IPAddr
	for _, addr := range addrs {
		switch a := addr.(type) {
		case *net.IPAddr:
			x = append(x, a)
		case *net.UnixAddr:
			b.err = multierror.Append(b.err, fmt.Errorf("%s cannot be a unix socket", name))
			return nil
		default:
			b.err = multierror.Append(b.err, fmt.Errorf("%s has invalid address type %T", name, a))
			return nil
		}
	}
	return x
}

// expandFirstAddr expands the go-sockaddr template in s and returns the
// first address which is either a *net.IPAddr or a *net.UnixAddr. If
// the template expands to multiple addresses an error is set and nil
// is returned.
func (b *builder) expandFirstAddr(name string, s *string) net.Addr {
	if s == nil || *s == "" {
		return nil
	}

	addrs := b.expandAddrs(name, s)
	if len(addrs) == 0 {
		return nil
	}
	if len(addrs) > 1 {
		var x []string
		for _, a := range addrs {
			x = append(x, a.String())
		}
		b.err = multierror.Append(b.err, fmt.Errorf("%s: multiple addresses found: %s", name, strings.Join(x, " ")))
		return nil
	}
	return addrs[0]
}

// expandFirstIP expands the go-sockaddr template in s and returns the
// first address if it is not a unix socket address. If the template
// expands to multiple addresses an error is set and nil is returned.
func (b *builder) expandFirstIP(name string, s *string) *net.IPAddr {
	if s == nil || *s == "" {
		return nil
	}

	addr := b.expandFirstAddr(name, s)
	if addr == nil {
		return nil
	}
	switch a := addr.(type) {
	case *net.IPAddr:
		return a
	case *net.UnixAddr:
		b.err = multierror.Append(b.err, fmt.Errorf("%s cannot be a unix socket", name))
		return nil
	default:
		b.err = multierror.Append(b.err, fmt.Errorf("%s has invalid address type %T", name, a))
		return nil
	}
}

func makeIPAddr(pri *net.IPAddr, sec *net.IPAddr) *net.IPAddr {
	if pri != nil {
		return pri
	}
	return sec
}

func (b *builder) makeTCPAddr(pri *net.IPAddr, sec net.Addr, port int) *net.TCPAddr {
	if pri == nil && reflect.ValueOf(sec).IsNil() || port <= 0 {
		return nil
	}
	addr := pri
	if addr == nil {
		switch a := sec.(type) {
		case *net.IPAddr:
			addr = a
		case *net.TCPAddr:
			addr = &net.IPAddr{IP: a.IP}
		default:
			panic(fmt.Sprintf("makeTCPAddr requires a net.IPAddr or a net.TCPAddr. Got %T", a))
		}
	}
	return &net.TCPAddr{IP: addr.IP, Port: port}
}

// makeAddr creates an *net.TCPAddr or a *net.UnixAddr from either the
// primary or secondary address and the given port. If the port is <= 0
// then the address is considered to be disabled and nil is returned.
func (b *builder) makeAddr(pri, sec net.Addr, port int) net.Addr {
	if reflect.ValueOf(pri).IsNil() && reflect.ValueOf(sec).IsNil() || port <= 0 {
		return nil
	}
	addr := pri
	if addr == nil {
		addr = sec
	}
	switch a := addr.(type) {
	case *net.IPAddr:
		return &net.TCPAddr{IP: a.IP, Port: port}
	case *net.UnixAddr:
		return a
	default:
		panic(fmt.Sprintf("invalid address type %T", a))
	}
}

// makeAddrs creates a list of *net.TCPAddr or *net.UnixAddr entries
// from either the primary or secondary addresses and the given port.
// If the port is <= 0 then the address is considered to be disabled
// and nil is returned.
func (b *builder) makeAddrs(pri []net.Addr, sec []*net.IPAddr, port int) []net.Addr {
	if len(pri) == 0 && len(sec) == 0 || port <= 0 {
		return nil
	}
	addrs := pri
	if len(addrs) == 0 {
		addrs = []net.Addr{}
		for _, a := range sec {
			addrs = append(addrs, a)
		}
	}
	var x []net.Addr
	for _, a := range addrs {
		x = append(x, b.makeAddr(a, nil, port))
	}
	return x
}

func (b *builder) autoConfigVal(raw AutoConfigRaw, agentPartition string) AutoConfig {
	var val AutoConfig

	val.Enabled = boolValWithDefault(raw.Enabled, false)
	val.IntroToken = stringVal(raw.IntroToken)

	// default the IntroToken to the env variable if specified.
	if envToken := os.Getenv("CONSUL_INTRO_TOKEN"); envToken != "" {
		if val.IntroToken != "" {
			b.warn("Both auto_config.intro_token and the CONSUL_INTRO_TOKEN environment variable are set. Using the value from the environment variable")
		}

		val.IntroToken = envToken
	}
	val.IntroTokenFile = stringVal(raw.IntroTokenFile)
	// These can be go-discover values and so don't have to resolve fully yet
	val.ServerAddresses = b.expandAllOptionalAddrs("auto_config.server_addresses", raw.ServerAddresses)
	val.DNSSANs = raw.DNSSANs

	for _, i := range raw.IPSANs {
		ip := net.ParseIP(i)
		if ip == nil {
			b.warn(fmt.Sprintf("Cannot parse ip %q from auto_config.ip_sans", i))
			continue
		}
		val.IPSANs = append(val.IPSANs, ip)
	}

	val.Authorizer = b.autoConfigAuthorizerVal(raw.Authorization, agentPartition)

	return val
}

func (b *builder) autoConfigAuthorizerVal(raw AutoConfigAuthorizationRaw, agentPartition string) AutoConfigAuthorizer {
	// Our config file syntax wraps the static authorizer configuration in a "static" stanza. However
	// internally we do not support multiple configured authorization types so the RuntimeConfig just
	// inlines the static one. While we can and probably should extend the authorization types in the
	// future to support dynamic authorizers (ACL Auth Methods configured via normal APIs) its not
	// needed right now so the configuration types will remain simplistic until they need to be otherwise.
	var val AutoConfigAuthorizer

	entMeta := structs.DefaultEnterpriseMetaInPartition(agentPartition)
	entMeta.Normalize()

	val.Enabled = boolValWithDefault(raw.Enabled, false)
	val.ClaimAssertions = raw.Static.ClaimAssertions
	val.AllowReuse = boolValWithDefault(raw.Static.AllowReuse, false)
	val.AuthMethod = structs.ACLAuthMethod{
		Name:           "Auto Config Authorizer",
		Type:           "jwt",
		EnterpriseMeta: *entMeta,
		Config: map[string]interface{}{
			"JWTSupportedAlgs":     raw.Static.JWTSupportedAlgs,
			"BoundAudiences":       raw.Static.BoundAudiences,
			"ClaimMappings":        raw.Static.ClaimMappings,
			"ListClaimMappings":    raw.Static.ListClaimMappings,
			"OIDCDiscoveryURL":     stringVal(raw.Static.OIDCDiscoveryURL),
			"OIDCDiscoveryCACert":  stringVal(raw.Static.OIDCDiscoveryCACert),
			"JWKSURL":              stringVal(raw.Static.JWKSURL),
			"JWKSCACert":           stringVal(raw.Static.JWKSCACert),
			"JWTValidationPubKeys": raw.Static.JWTValidationPubKeys,
			"BoundIssuer":          stringVal(raw.Static.BoundIssuer),
			"ExpirationLeeway":     b.durationVal("auto_config.authorization.static.expiration_leeway", raw.Static.ExpirationLeeway),
			"NotBeforeLeeway":      b.durationVal("auto_config.authorization.static.not_before_leeway", raw.Static.NotBeforeLeeway),
			"ClockSkewLeeway":      b.durationVal("auto_config.authorization.static.clock_skew_leeway", raw.Static.ClockSkewLeeway),
		},
	}

	return val
}

func (b *builder) validateAutoConfig(rt RuntimeConfig) error {
	autoconf := rt.AutoConfig

	if err := validateAutoConfigAuthorizer(rt); err != nil {
		return err
	}

	if !autoconf.Enabled {
		return nil
	}

	// Right now we require TLS as everything we are going to transmit via auto-config is sensitive. Signed Certificates, Tokens
	// and other encryption keys. This must be transmitted over a secure connection so we don't allow doing otherwise.
<<<<<<< HEAD
	if !rt.StaticRuntimeConfig.VerifyOutgoing {
=======
	if !rt.TLS.InternalRPC.VerifyOutgoing {
>>>>>>> 72989670
		return fmt.Errorf("auto_config.enabled cannot be set without configuring TLS for server communications")
	}

	// Auto Config doesn't currently support configuring servers
	if rt.ServerMode {
		return fmt.Errorf("auto_config.enabled cannot be set to true for server agents.")
	}

	// When both are set we will prefer the given value over the file.
	if autoconf.IntroToken != "" && autoconf.IntroTokenFile != "" {
		b.warn("Both an intro token and intro token file are set. The intro token will be used instead of the file")
	} else if autoconf.IntroToken == "" && autoconf.IntroTokenFile == "" {
		return fmt.Errorf("One of auto_config.intro_token, auto_config.intro_token_file or the CONSUL_INTRO_TOKEN environment variable must be set to enable auto_config")
	}

	if len(autoconf.ServerAddresses) == 0 {
		// TODO (autoconf) can we/should we infer this from the join/retry join addresses. I think no, as we will potentially
		// be overriding those retry join addresses with the autoconf process anyways.
		return fmt.Errorf("auto_config.enabled is set without providing a list of addresses")
	}

	return nil
}

func validateAutoConfigAuthorizer(rt RuntimeConfig) error {
	authz := rt.AutoConfig.Authorizer

	if !authz.Enabled {
		return nil
	}

	// When in a secondary datacenter with ACLs enabled, we require token replication to be enabled
	// as that is what allows us to create the local tokens to distribute to the clients. Otherwise
	// we would have to have a token with the ability to create ACL tokens in the primary and make
	// RPCs in response to auto config requests.
	if rt.ACLsEnabled && rt.PrimaryDatacenter != rt.Datacenter && !rt.ACLTokenReplication {
		return fmt.Errorf("Enabling auto-config authorization (auto_config.authorization.enabled) in non primary datacenters with ACLs enabled (acl.enabled) requires also enabling ACL token replication (acl.enable_token_replication)")
	}

	// Auto Config Authorization is only supported on servers
	if !rt.ServerMode {
		return fmt.Errorf("auto_config.authorization.enabled cannot be set to true for client agents")
	}

	// Right now we require TLS as everything we are going to transmit via auto-config is sensitive. Signed Certificates, Tokens
	// and other encryption keys. This must be transmitted over a secure connection so we don't allow doing otherwise.
	if rt.TLS.InternalRPC.CertFile == "" {
		return fmt.Errorf("auto_config.authorization.enabled cannot be set without providing a TLS certificate for the server")
	}

	// build out the validator to ensure that the given configuration was valid
	null := hclog.NewNullLogger()
	validator, err := ssoauth.NewValidator(null, &authz.AuthMethod)
	if err != nil {
		return fmt.Errorf("auto_config.authorization.static has invalid configuration: %v", err)
	}

	// create a blank identity for use to validate the claim assertions.
	blankID := validator.NewIdentity()
	varMap := map[string]string{
		"node":      "fake",
		"segment":   "fake",
		"partition": "fake",
	}

	// validate all the claim assertions
	for _, raw := range authz.ClaimAssertions {
		// validate any HIL
		filled, err := libtempl.InterpolateHIL(raw, varMap, true)
		if err != nil {
			return fmt.Errorf("auto_config.authorization.static.claim_assertion %q is invalid: %v", raw, err)
		}

		// validate the bexpr syntax - note that for now all the keys mapped by the claim mappings
		// are not validateable due to them being put inside a map. Some bexpr updates to setup keys
		// from current map keys would probably be nice here.
		if _, err := bexpr.CreateEvaluatorForType(filled, nil, blankID.SelectableFields); err != nil {
			return fmt.Errorf("auto_config.authorization.static.claim_assertion %q is invalid: %v", raw, err)
		}
	}
	return nil
}

// decodeBytes returns the encryption key decoded.
func decodeBytes(key string) ([]byte, error) {
	return base64.StdEncoding.DecodeString(key)
}

func isIPAddr(a net.Addr) bool {
	_, ok := a.(*net.IPAddr)
	return ok
}

func isUnixAddr(a net.Addr) bool {
	_, ok := a.(*net.UnixAddr)
	return ok
}

// isValidAltDomain returns true if the given domain is not prefixed
// by keywords used when dispatching DNS requests
func isValidAltDomain(domain, datacenter string) bool {
	reAltDomain := regexp.MustCompile(
		fmt.Sprintf(
			"^(service|connect|node|query|addr|%s)\\.(%s\\.)?",
			datacenter, datacenter,
		),
	)
	return !reAltDomain.MatchString(domain)
}

// UIPathBuilder checks to see if there was a path set
// If so, adds beginning and trailing slashes to UI path
func UIPathBuilder(UIContentString string) string {
	if UIContentString != "" {
		var fmtedPath string
		fmtedPath = strings.Trim(UIContentString, "/")
		fmtedPath = "/" + fmtedPath + "/"
		return fmtedPath

	}
	return "/ui/"
}

const remoteScriptCheckSecurityWarning = "using enable-script-checks without ACLs and without allow_write_http_from is DANGEROUS, use enable-local-script-checks instead, see https://www.hashicorp.com/blog/protecting-consul-from-rce-risk-in-specific-configurations/"

// validateRemoteScriptsChecks returns an error if EnableRemoteScriptChecks is
// enabled without other security features, which mitigate the risk of executing
// remote scripts.
func validateRemoteScriptsChecks(conf RuntimeConfig) error {
	if conf.EnableRemoteScriptChecks && !conf.ACLsEnabled && len(conf.AllowWriteHTTPFrom) == 0 {
		return errors.New(remoteScriptCheckSecurityWarning)
	}
	return nil
}

func validateAbsoluteURLPath(p string) error {
	if !path.IsAbs(p) {
		return fmt.Errorf("path %q is not an absolute path", p)
	}

	// A bit more extra validation that these are actually paths.
	u, err := url.Parse(p)
	if err != nil ||
		u.Scheme != "" ||
		u.Opaque != "" ||
		u.User != nil ||
		u.Host != "" ||
		u.RawQuery != "" ||
		u.Fragment != "" ||
		u.Path != p {
		return fmt.Errorf("path %q is not an absolute path", p)
	}

	return nil
}

func (b *builder) buildTLSConfig(rt RuntimeConfig, t TLS) (tlsutil.Config, error) {
	var c tlsutil.Config

	// Consul makes no outgoing connections to the public gRPC port (internal gRPC
	// traffic goes through the multiplexed internal RPC port) so return an error
	// rather than let the user think this setting is going to do anything useful.
	if t.GRPC.VerifyOutgoing != nil {
		return c, errors.New("verify_outgoing is not valid in the tls.grpc stanza")
	}

	// Similarly, only the internal RPC configuration honors VerifyServerHostname
	// so we call it out here too.
	if t.Defaults.VerifyServerHostname != nil || t.GRPC.VerifyServerHostname != nil || t.HTTPS.VerifyServerHostname != nil {
		return c, errors.New("verify_server_hostname is only valid in the tls.internal_rpc stanza")
	}

	// TLS is only enabled on the gRPC listener if there's an HTTPS port configured
	// for historic and backwards-compatibility reasons.
	if rt.HTTPSPort <= 0 && (t.GRPC != TLSProtocolConfig{}) {
		b.warn("tls.grpc was provided but TLS will NOT be enabled on the gRPC listener without an HTTPS listener configured (e.g. via ports.https)")
	}

	defaultCipherSuites := b.tlsCipherSuites("tls.defaults.tls_cipher_suites", t.Defaults.TLSCipherSuites)

	mapCommon := func(name string, src TLSProtocolConfig, dst *tlsutil.ProtocolConfig) {
		dst.CAPath = stringValWithDefault(src.CAPath, stringVal(t.Defaults.CAPath))
		dst.CAFile = stringValWithDefault(src.CAFile, stringVal(t.Defaults.CAFile))
		dst.CertFile = stringValWithDefault(src.CertFile, stringVal(t.Defaults.CertFile))
		dst.KeyFile = stringValWithDefault(src.KeyFile, stringVal(t.Defaults.KeyFile))
		dst.TLSMinVersion = stringValWithDefault(src.TLSMinVersion, stringVal(t.Defaults.TLSMinVersion))
		dst.VerifyIncoming = boolValWithDefault(src.VerifyIncoming, boolVal(t.Defaults.VerifyIncoming))

		// We prevent this from being set explicity in the tls.grpc stanza above, but
		// let's also prevent it from getting the tls.defaults value to avoid confusion
		// if we decide to support it in the future.
		if name != "grpc" {
			dst.VerifyOutgoing = boolValWithDefault(src.VerifyOutgoing, boolVal(t.Defaults.VerifyOutgoing))
		}

		if src.TLSCipherSuites == nil {
			dst.CipherSuites = defaultCipherSuites
		} else {
			dst.CipherSuites = b.tlsCipherSuites(
				fmt.Sprintf("tls.%s.tls_cipher_suites", name),
				src.TLSCipherSuites,
			)
		}
	}

	mapCommon("internal_rpc", t.InternalRPC, &c.InternalRPC)
	c.InternalRPC.VerifyServerHostname = boolVal(t.InternalRPC.VerifyServerHostname)

	// Setting only verify_server_hostname is documented to imply verify_outgoing.
	// If it doesn't then we risk sending communication over plain TCP when we
	// documented it as forcing TLS for RPCs. Enforce this here rather than in
	// several different places through the code that need to reason about it.
	//
	// See: CVE-2018-19653
	c.InternalRPC.VerifyOutgoing = c.InternalRPC.VerifyOutgoing || c.InternalRPC.VerifyServerHostname

	mapCommon("https", t.HTTPS, &c.HTTPS)
	mapCommon("grpc", t.GRPC, &c.GRPC)

	c.ServerName = rt.ServerName
	c.NodeName = rt.NodeName
	c.Domain = rt.DNSDomain
	c.EnableAgentTLSForChecks = rt.EnableAgentTLSForChecks
	c.AutoTLS = rt.AutoEncryptTLS || rt.AutoConfig.Enabled

	return c, nil
}<|MERGE_RESOLUTION|>--- conflicted
+++ resolved
@@ -955,16 +955,12 @@
 				c.Cache.EntryFetchMaxBurst, cache.DefaultEntryFetchMaxBurst,
 			),
 		},
-<<<<<<< HEAD
 		AutoConfig:                             autoConfig,
 		AutoEncryptTLS:                         boolVal(c.AutoEncrypt.TLS),
 		AutoEncryptDNSSAN:                      autoEncryptDNSSAN,
 		AutoEncryptIPSAN:                       autoEncryptIPSAN,
 		AutoEncryptAllowTLS:                    autoEncryptAllowTLS,
 		AutoReloadConfig:                       boolVal(c.AutoReloadConfig),
-		CertFile:                               stringVal(c.CertFile),
-=======
->>>>>>> 72989670
 		CheckUpdateInterval:                    b.durationVal("check_update_interval", c.CheckUpdateInterval),
 		CheckOutputMaxSize:                     intValWithDefault(c.CheckOutputMaxSize, 4096),
 		Checks:                                 checks,
@@ -1000,30 +996,6 @@
 		EnableRemoteScriptChecks:   enableRemoteScriptChecks,
 		EnableLocalScriptChecks:    enableLocalScriptChecks,
 		EncryptKey:                 stringVal(c.EncryptKey),
-<<<<<<< HEAD
-		StaticRuntimeConfig: StaticRuntimeConfig{
-			CAFile:                stringVal(c.CAFile),
-			CAPath:                stringVal(c.CAPath),
-			EncryptVerifyIncoming: boolVal(c.EncryptVerifyIncoming),
-			EncryptVerifyOutgoing: boolVal(c.EncryptVerifyOutgoing),
-			VerifyIncoming:        boolVal(c.VerifyIncoming),
-			VerifyIncomingHTTPS:   boolVal(c.VerifyIncomingHTTPS),
-			VerifyIncomingRPC:     boolVal(c.VerifyIncomingRPC),
-			VerifyOutgoing:        verifyOutgoing,
-			VerifyServerHostname:  verifyServerName,
-		},
-
-		GRPCPort:              grpcPort,
-		GRPCAddrs:             grpcAddrs,
-		HTTPMaxConnsPerClient: intVal(c.Limits.HTTPMaxConnsPerClient),
-		HTTPSHandshakeTimeout: b.durationVal("limits.https_handshake_timeout", c.Limits.HTTPSHandshakeTimeout),
-		KeyFile:               stringVal(c.KeyFile),
-		KVMaxValueSize:        uint64Val(c.Limits.KVMaxValueSize),
-		LeaveDrainTime:        b.durationVal("performance.leave_drain_time", c.Performance.LeaveDrainTime),
-		LeaveOnTerm:           leaveOnTerm,
-=======
-		EncryptVerifyIncoming:      boolVal(c.EncryptVerifyIncoming),
-		EncryptVerifyOutgoing:      boolVal(c.EncryptVerifyOutgoing),
 		GRPCPort:                   grpcPort,
 		GRPCAddrs:                  grpcAddrs,
 		HTTPMaxConnsPerClient:      intVal(c.Limits.HTTPMaxConnsPerClient),
@@ -1031,7 +1003,11 @@
 		KVMaxValueSize:             uint64Val(c.Limits.KVMaxValueSize),
 		LeaveDrainTime:             b.durationVal("performance.leave_drain_time", c.Performance.LeaveDrainTime),
 		LeaveOnTerm:                leaveOnTerm,
->>>>>>> 72989670
+		StaticRuntimeConfig: StaticRuntimeConfig{
+			EncryptVerifyIncoming: boolVal(c.EncryptVerifyIncoming),
+			EncryptVerifyOutgoing: boolVal(c.EncryptVerifyOutgoing),
+		},
+
 		Logging: logging.Config{
 			LogLevel:          stringVal(c.LogLevel),
 			LogJSON:           boolVal(c.LogJSON),
@@ -1042,69 +1018,6 @@
 			LogRotateBytes:    intVal(c.LogRotateBytes),
 			LogRotateMaxFiles: intVal(c.LogRotateMaxFiles),
 		},
-<<<<<<< HEAD
-		MaxQueryTime:                b.durationVal("max_query_time", c.MaxQueryTime),
-		NodeID:                      types.NodeID(stringVal(c.NodeID)),
-		NodeMeta:                    c.NodeMeta,
-		NodeName:                    b.nodeName(c.NodeName),
-		ReadReplica:                 boolVal(c.ReadReplica),
-		PidFile:                     stringVal(c.PidFile),
-		PrimaryDatacenter:           primaryDatacenter,
-		PrimaryGateways:             b.expandAllOptionalAddrs("primary_gateways", c.PrimaryGateways),
-		PrimaryGatewaysInterval:     b.durationVal("primary_gateways_interval", c.PrimaryGatewaysInterval),
-		RPCAdvertiseAddr:            rpcAdvertiseAddr,
-		RPCBindAddr:                 rpcBindAddr,
-		RPCHandshakeTimeout:         b.durationVal("limits.rpc_handshake_timeout", c.Limits.RPCHandshakeTimeout),
-		RPCHoldTimeout:              b.durationVal("performance.rpc_hold_timeout", c.Performance.RPCHoldTimeout),
-		RPCMaxBurst:                 intVal(c.Limits.RPCMaxBurst),
-		RPCMaxConnsPerClient:        intVal(c.Limits.RPCMaxConnsPerClient),
-		RPCProtocol:                 intVal(c.RPCProtocol),
-		RPCRateLimit:                rate.Limit(float64Val(c.Limits.RPCRate)),
-		RPCConfig:                   consul.RPCConfig{EnableStreaming: boolValWithDefault(c.RPC.EnableStreaming, serverMode)},
-		RaftProtocol:                intVal(c.RaftProtocol),
-		RaftSnapshotThreshold:       intVal(c.RaftSnapshotThreshold),
-		RaftSnapshotInterval:        b.durationVal("raft_snapshot_interval", c.RaftSnapshotInterval),
-		RaftTrailingLogs:            intVal(c.RaftTrailingLogs),
-		ReconnectTimeoutLAN:         b.durationVal("reconnect_timeout", c.ReconnectTimeoutLAN),
-		ReconnectTimeoutWAN:         b.durationVal("reconnect_timeout_wan", c.ReconnectTimeoutWAN),
-		RejoinAfterLeave:            boolVal(c.RejoinAfterLeave),
-		RetryJoinIntervalLAN:        b.durationVal("retry_interval", c.RetryJoinIntervalLAN),
-		RetryJoinIntervalWAN:        b.durationVal("retry_interval_wan", c.RetryJoinIntervalWAN),
-		RetryJoinLAN:                b.expandAllOptionalAddrs("retry_join", c.RetryJoinLAN),
-		RetryJoinMaxAttemptsLAN:     intVal(c.RetryJoinMaxAttemptsLAN),
-		RetryJoinMaxAttemptsWAN:     intVal(c.RetryJoinMaxAttemptsWAN),
-		RetryJoinWAN:                b.expandAllOptionalAddrs("retry_join_wan", c.RetryJoinWAN),
-		SegmentName:                 stringVal(c.SegmentName),
-		Segments:                    segments,
-		SegmentLimit:                intVal(c.SegmentLimit),
-		SerfAdvertiseAddrLAN:        serfAdvertiseAddrLAN,
-		SerfAdvertiseAddrWAN:        serfAdvertiseAddrWAN,
-		SerfAllowedCIDRsLAN:         serfAllowedCIDRSLAN,
-		SerfAllowedCIDRsWAN:         serfAllowedCIDRSWAN,
-		SerfBindAddrLAN:             serfBindAddrLAN,
-		SerfBindAddrWAN:             serfBindAddrWAN,
-		SerfPortLAN:                 serfPortLAN,
-		SerfPortWAN:                 serfPortWAN,
-		ServerMode:                  serverMode,
-		ServerName:                  stringVal(c.ServerName),
-		ServerPort:                  serverPort,
-		Services:                    services,
-		SessionTTLMin:               b.durationVal("session_ttl_min", c.SessionTTLMin),
-		SkipLeaveOnInt:              skipLeaveOnInt,
-		StartJoinAddrsLAN:           b.expandAllOptionalAddrs("start_join", c.StartJoinAddrsLAN),
-		StartJoinAddrsWAN:           b.expandAllOptionalAddrs("start_join_wan", c.StartJoinAddrsWAN),
-		TLSCipherSuites:             b.tlsCipherSuites("tls_cipher_suites", c.TLSCipherSuites),
-		TLSMinVersion:               stringVal(c.TLSMinVersion),
-		TLSPreferServerCipherSuites: boolVal(c.TLSPreferServerCipherSuites),
-		TaggedAddresses:             c.TaggedAddresses,
-		TranslateWANAddrs:           boolVal(c.TranslateWANAddrs),
-		TxnMaxReqLen:                uint64Val(c.Limits.TxnMaxReqLen),
-		UIConfig:                    b.uiConfigVal(c.UIConfig),
-		UnixSocketGroup:             stringVal(c.UnixSocket.Group),
-		UnixSocketMode:              stringVal(c.UnixSocket.Mode),
-		UnixSocketUser:              stringVal(c.UnixSocket.User),
-		Watches:                     c.Watches,
-=======
 		MaxQueryTime:            b.durationVal("max_query_time", c.MaxQueryTime),
 		NodeID:                  types.NodeID(stringVal(c.NodeID)),
 		NodeMeta:                c.NodeMeta,
@@ -1168,7 +1081,6 @@
 	rt.TLS, err = b.buildTLSConfig(rt, c.TLS)
 	if err != nil {
 		return RuntimeConfig{}, err
->>>>>>> 72989670
 	}
 
 	rt.UseStreamingBackend = boolValWithDefault(c.UseStreamingBackend, true)
@@ -1554,15 +1466,8 @@
 		b.warn("rpc.enable_streaming = true has no effect when not running in server mode")
 	}
 
-<<<<<<< HEAD
-	if rt.AutoEncryptAllowTLS {
-		if !rt.StaticRuntimeConfig.VerifyIncoming && !rt.StaticRuntimeConfig.VerifyIncomingRPC {
-			b.warn("if auto_encrypt.allow_tls is turned on, either verify_incoming or verify_incoming_rpc should be enabled. It is necessary to turn it off during a migration to TLS, but it should definitely be turned on afterwards.")
-		}
-=======
 	if rt.AutoEncryptAllowTLS && !rt.TLS.InternalRPC.VerifyIncoming {
 		b.warn("if auto_encrypt.allow_tls is turned on, tls.internal_rpc.verify_incoming should be enabled (either explicitly or via tls.defaults.verify_incoming). It is necessary to turn it off during a migration to TLS, but it should definitely be turned on afterwards.")
->>>>>>> 72989670
 	}
 
 	if err := checkLimitsFromMaxConnsPerClient(rt.HTTPMaxConnsPerClient); err != nil {
@@ -2401,11 +2306,7 @@
 
 	// Right now we require TLS as everything we are going to transmit via auto-config is sensitive. Signed Certificates, Tokens
 	// and other encryption keys. This must be transmitted over a secure connection so we don't allow doing otherwise.
-<<<<<<< HEAD
-	if !rt.StaticRuntimeConfig.VerifyOutgoing {
-=======
 	if !rt.TLS.InternalRPC.VerifyOutgoing {
->>>>>>> 72989670
 		return fmt.Errorf("auto_config.enabled cannot be set without configuring TLS for server communications")
 	}
 
