package hcp

import (
	"context"
	"net/url"
	"regexp"
	"sync"
	"time"

	"github.com/armon/go-metrics"
	"github.com/mitchellh/hashstructure/v2"

	"github.com/hashicorp/go-hclog"

	"github.com/hashicorp/consul/agent/hcp/client"
	"github.com/hashicorp/consul/agent/hcp/telemetry"
)

var (
	// internalMetricRefreshFailure is a metric to monitor refresh failures.
	internalMetricRefreshFailure []string = []string{"hcp", "telemetry_config_provider", "refresh", "failure"}
	// internalMetricRefreshFailure is a metric to monitor refresh successes.
	internalMetricRefreshSuccess []string = []string{"hcp", "telemetry_config_provider", "refresh", "success"}

	defaultTelemetryConfigRefreshInterval = 1 * time.Minute
	defaultTelemetryConfigFilters         = regexp.MustCompile(".+")
)

// Ensure hcpProviderImpl implements telemetry provider interfaces.
var _ telemetry.ConfigProvider = &hcpProviderImpl{}
var _ telemetry.EndpointProvider = &hcpProviderImpl{}

// hcpProviderImpl holds telemetry configuration and settings for continuous fetch of new config from HCP.
// it updates configuration, if changes are detected.
type hcpProviderImpl struct {
	// hcpClient is an authenticated client used to make HTTP requests to HCP.
	hcpClient client.Client

	// cfg holds configuration that can be dynamically updated.
	cfg *dynamicConfig
<<<<<<< HEAD

	// cfgHash is used to check if two dynamicConfig objects are equal.
	cfgHash uint64
=======
>>>>>>> 8a6ac261

	// updateTickerCh is a test channel for triggering updates manually during testing.
	updateTickerCh <-chan time.Time

	// A reader-writer mutex is used as the provider is read heavy.
	// OTEL components access telemetryConfig during metrics collection and export (read).
	// Meanwhile, config is only updated when there are changes (write).
	rw sync.RWMutex
}

// dynamicConfig is a set of configurable settings for metrics collection, processing and export.
// fields MUST be exported to compute hash for equals method.
type dynamicConfig struct {
	Endpoint *url.URL
	Labels   map[string]string
	Filters  *regexp.Regexp
	// refreshInterval controls the interval at which configuration is fetched from HCP to refresh config.
	RefreshInterval time.Duration
}

func (d *dynamicConfig) equals(newCfg *dynamicConfig) (bool, error) {
	currHash, err := hashstructure.Hash(*d, hashstructure.FormatV2, nil)
	if err != nil {
		return false, err
	}

	newHash, err := hashstructure.Hash(*newCfg, hashstructure.FormatV2, nil)
	if err != nil {
		return false, err
	}

	return currHash == newHash, err
}

<<<<<<< HEAD
// NewHCPProviderImpl initializes and starts a HCP Telemetry provider with provided params.
func NewHCPProviderImpl(ctx context.Context, hcpClient client.Client) *hcpProviderImpl {
	return newHCPProviderImpl(ctx, hcpClient, make(<-chan time.Time))
}
=======
// providerParams is used to initialize a hcpProviderImpl.
type providerParams struct {
	metricsConfig   *client.MetricsConfig
	refreshInterval time.Duration
	hcpClient       client.Client
}

// NewHCPProvider initializes and starts a HCP Telemetry provider with provided params.
func NewHCPProvider(ctx context.Context, params *providerParams) (*hcpProviderImpl, error) {
	if params.hcpClient == nil {
		return nil, errors.New("missing HCP client")
	}

	if params.metricsConfig == nil {
		return nil, errors.New("missing metrics config")
	}

	if params.refreshInterval <= 0 {
		return nil, fmt.Errorf("invalid refresh interval: %d", params.refreshInterval)
	}

	cfg := &dynamicConfig{
		Endpoint:        params.metricsConfig.Endpoint,
		Labels:          params.metricsConfig.Labels,
		Filters:         params.metricsConfig.Filters,
		RefreshInterval: params.refreshInterval,
	}
>>>>>>> 8a6ac261

func newHCPProviderImpl(ctx context.Context, hcpClient client.Client, updateTickerCh <-chan time.Time) *hcpProviderImpl {
	t := &hcpProviderImpl{
<<<<<<< HEAD
		hcpClient:      hcpClient,
		updateTickerCh: updateTickerCh,
=======
		cfg:       cfg,
		hcpClient: params.hcpClient,
>>>>>>> 8a6ac261
	}
	go t.run(ctx)

	return t
}

// run continuously checks for updates to the telemetry configuration by making a request to HCP.
// Modification of config only occurs if changes are detected to decrease write locks that block read locks.
func (t *hcpProviderImpl) run(ctx context.Context) {
<<<<<<< HEAD
	ticker := time.NewTicker(defaultTelemetryConfigRefreshInterval)

	// Try to initialize the config.
	newCfg, newHash, valid := t.checkUpdate(ctx)
	if valid {
		t.modifyTelemetryConfig(newCfg, newHash)
		ticker.Reset(newCfg.refreshInterval)
	}

	for {
		select {
		case <-ticker.C:
		case <-t.updateTickerCh:
			// Update the config on every tick.
			if newCfg, newHash, hasChanged := t.checkUpdate(ctx); hasChanged {
				t.modifyTelemetryConfig(newCfg, newHash)
				ticker.Reset(newCfg.refreshInterval)
=======
	ticker := time.NewTicker(t.cfg.RefreshInterval)
	defer ticker.Stop()
	for {
		select {
		case <-ticker.C:
			if newCfg, sameCfg := t.checkUpdate(ctx); !sameCfg {
				t.modifyTelemetryConfig(newCfg)
				ticker.Reset(newCfg.RefreshInterval)
>>>>>>> 8a6ac261
			}
		case <-ctx.Done():
			return
		}
	}
}

// checkUpdate makes a HTTP request to HCP to return a new metrics configuration and true, if config changed.
// checkUpdate does not update the metricsConfig field to prevent acquiring the write lock unnecessarily.
func (t *hcpProviderImpl) checkUpdate(ctx context.Context) (*dynamicConfig, bool) {
	logger := hclog.FromContext(ctx).Named("telemetry_config_provider")

	ctx, cancel := context.WithTimeout(ctx, 5*time.Second)
	defer cancel()

	telemetryCfg, err := t.hcpClient.FetchTelemetryConfig(ctx)
	if err != nil {
		logger.Error("failed to fetch telemetry config from HCP", "error", err)
		metrics.IncrCounter(internalMetricRefreshFailure, 1)
		return nil, false
	}

	newDynamicConfig := &dynamicConfig{
		Filters:         telemetryCfg.MetricsConfig.Filters,
		Endpoint:        telemetryCfg.MetricsConfig.Endpoint,
		Labels:          telemetryCfg.MetricsConfig.Labels,
		RefreshInterval: telemetryCfg.RefreshConfig.RefreshInterval,
	}

	t.rw.RLock()
	defer t.rw.RUnlock()

	equal, err := t.cfg.equals(newDynamicConfig)
	if err != nil {
		logger.Error("failed to calculate hash for new config", "error", err)
		metrics.IncrCounter(internalMetricRefreshFailure, 1)
		return nil, false
	}

	metrics.IncrCounter(internalMetricRefreshSuccess, 1)

<<<<<<< HEAD
	t.rw.RLock()
	defer t.rw.RUnlock()

	return newDynamicConfig, newHash, newHash != t.cfgHash
=======
	return newDynamicConfig, equal
>>>>>>> 8a6ac261
}

// modifynewTelemetryConfig acquires a write lock to modify it with a given newTelemetryConfig object.
func (t *hcpProviderImpl) modifyTelemetryConfig(newCfg *dynamicConfig) {
	t.rw.Lock()
	defer t.rw.Unlock()

	t.cfg = newCfg
}

// GetEndpoint acquires a read lock to return endpoint configuration for consumers.
func (t *hcpProviderImpl) GetEndpoint() (*url.URL, bool) {
	t.rw.RLock()
	defer t.rw.RUnlock()

<<<<<<< HEAD
	if t.cfg == nil {
		return nil, false
	}

	return t.cfg.endpoint, true
=======
	return t.cfg.Endpoint
>>>>>>> 8a6ac261
}

// GetFilters acquires a read lock to return filters configuration for consumers.
func (t *hcpProviderImpl) GetFilters() *regexp.Regexp {
	t.rw.RLock()
	defer t.rw.RUnlock()

<<<<<<< HEAD
	if t.cfg == nil {
		return defaultTelemetryConfigFilters
	}

	return t.cfg.filters
=======
	return t.cfg.Filters
>>>>>>> 8a6ac261
}

// GetLabels acquires a read lock to return labels configuration for consumers.
func (t *hcpProviderImpl) GetLabels() map[string]string {
	t.rw.RLock()
	defer t.rw.RUnlock()

<<<<<<< HEAD
	if t.cfg == nil {
		return map[string]string{}
	}

	return t.cfg.labels
}

// calculateHash returns a uint64 hash for data that can be used for comparisons.
func calculateHash(cfg *dynamicConfig) (uint64, error) {
	return hashstructure.Hash(*cfg, hashstructure.FormatV2, nil)
=======
	return t.cfg.Labels
>>>>>>> 8a6ac261
}<|MERGE_RESOLUTION|>--- conflicted
+++ resolved
@@ -38,12 +38,6 @@
 
 	// cfg holds configuration that can be dynamically updated.
 	cfg *dynamicConfig
-<<<<<<< HEAD
-
-	// cfgHash is used to check if two dynamicConfig objects are equal.
-	cfgHash uint64
-=======
->>>>>>> 8a6ac261
 
 	// updateTickerCh is a test channel for triggering updates manually during testing.
 	updateTickerCh <-chan time.Time
@@ -78,50 +72,15 @@
 	return currHash == newHash, err
 }
 
-<<<<<<< HEAD
 // NewHCPProviderImpl initializes and starts a HCP Telemetry provider with provided params.
 func NewHCPProviderImpl(ctx context.Context, hcpClient client.Client) *hcpProviderImpl {
 	return newHCPProviderImpl(ctx, hcpClient, make(<-chan time.Time))
 }
-=======
-// providerParams is used to initialize a hcpProviderImpl.
-type providerParams struct {
-	metricsConfig   *client.MetricsConfig
-	refreshInterval time.Duration
-	hcpClient       client.Client
-}
-
-// NewHCPProvider initializes and starts a HCP Telemetry provider with provided params.
-func NewHCPProvider(ctx context.Context, params *providerParams) (*hcpProviderImpl, error) {
-	if params.hcpClient == nil {
-		return nil, errors.New("missing HCP client")
-	}
-
-	if params.metricsConfig == nil {
-		return nil, errors.New("missing metrics config")
-	}
-
-	if params.refreshInterval <= 0 {
-		return nil, fmt.Errorf("invalid refresh interval: %d", params.refreshInterval)
-	}
-
-	cfg := &dynamicConfig{
-		Endpoint:        params.metricsConfig.Endpoint,
-		Labels:          params.metricsConfig.Labels,
-		Filters:         params.metricsConfig.Filters,
-		RefreshInterval: params.refreshInterval,
-	}
->>>>>>> 8a6ac261
 
 func newHCPProviderImpl(ctx context.Context, hcpClient client.Client, updateTickerCh <-chan time.Time) *hcpProviderImpl {
 	t := &hcpProviderImpl{
-<<<<<<< HEAD
 		hcpClient:      hcpClient,
 		updateTickerCh: updateTickerCh,
-=======
-		cfg:       cfg,
-		hcpClient: params.hcpClient,
->>>>>>> 8a6ac261
 	}
 	go t.run(ctx)
 
@@ -131,34 +90,23 @@
 // run continuously checks for updates to the telemetry configuration by making a request to HCP.
 // Modification of config only occurs if changes are detected to decrease write locks that block read locks.
 func (t *hcpProviderImpl) run(ctx context.Context) {
-<<<<<<< HEAD
 	ticker := time.NewTicker(defaultTelemetryConfigRefreshInterval)
 
 	// Try to initialize the config.
-	newCfg, newHash, valid := t.checkUpdate(ctx)
-	if valid {
-		t.modifyTelemetryConfig(newCfg, newHash)
-		ticker.Reset(newCfg.refreshInterval)
+	newCfg, _ := t.checkUpdate(ctx)
+	if newCfg != nil {
+		t.modifyTelemetryConfig(newCfg)
+		ticker.Reset(newCfg.RefreshInterval)
 	}
 
 	for {
 		select {
 		case <-ticker.C:
 		case <-t.updateTickerCh:
-			// Update the config on every tick.
-			if newCfg, newHash, hasChanged := t.checkUpdate(ctx); hasChanged {
-				t.modifyTelemetryConfig(newCfg, newHash)
-				ticker.Reset(newCfg.refreshInterval)
-=======
-	ticker := time.NewTicker(t.cfg.RefreshInterval)
-	defer ticker.Stop()
-	for {
-		select {
-		case <-ticker.C:
+			// Check whether we need to update the config.
 			if newCfg, sameCfg := t.checkUpdate(ctx); !sameCfg {
 				t.modifyTelemetryConfig(newCfg)
 				ticker.Reset(newCfg.RefreshInterval)
->>>>>>> 8a6ac261
 			}
 		case <-ctx.Done():
 			return
@@ -200,14 +148,7 @@
 
 	metrics.IncrCounter(internalMetricRefreshSuccess, 1)
 
-<<<<<<< HEAD
-	t.rw.RLock()
-	defer t.rw.RUnlock()
-
-	return newDynamicConfig, newHash, newHash != t.cfgHash
-=======
 	return newDynamicConfig, equal
->>>>>>> 8a6ac261
 }
 
 // modifynewTelemetryConfig acquires a write lock to modify it with a given newTelemetryConfig object.
@@ -223,15 +164,11 @@
 	t.rw.RLock()
 	defer t.rw.RUnlock()
 
-<<<<<<< HEAD
 	if t.cfg == nil {
 		return nil, false
 	}
 
-	return t.cfg.endpoint, true
-=======
-	return t.cfg.Endpoint
->>>>>>> 8a6ac261
+	return t.cfg.Endpoint, true
 }
 
 // GetFilters acquires a read lock to return filters configuration for consumers.
@@ -239,15 +176,11 @@
 	t.rw.RLock()
 	defer t.rw.RUnlock()
 
-<<<<<<< HEAD
 	if t.cfg == nil {
 		return defaultTelemetryConfigFilters
 	}
 
-	return t.cfg.filters
-=======
 	return t.cfg.Filters
->>>>>>> 8a6ac261
 }
 
 // GetLabels acquires a read lock to return labels configuration for consumers.
@@ -255,18 +188,14 @@
 	t.rw.RLock()
 	defer t.rw.RUnlock()
 
-<<<<<<< HEAD
 	if t.cfg == nil {
 		return map[string]string{}
 	}
 
-	return t.cfg.labels
+	return t.cfg.Labels
 }
 
 // calculateHash returns a uint64 hash for data that can be used for comparisons.
 func calculateHash(cfg *dynamicConfig) (uint64, error) {
 	return hashstructure.Hash(*cfg, hashstructure.FormatV2, nil)
-=======
-	return t.cfg.Labels
->>>>>>> 8a6ac261
 }