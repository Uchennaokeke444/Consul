--- conflicted
+++ resolved
@@ -50,13 +50,8 @@
 
 ### 3. Develop & Test
 
-<<<<<<< HEAD
-Terraform modules are written in HashiCorp Configuration Language (HCL). Writing [Terraform modules](https://www.terraform.io/docs/modules/index.html) or a [tutorial to build a module](/terraform/tutorials/modules/module-create?utm_source=docs) are good resources to begin writing a new module.
-Consul-Terraform-Sync compatible modules follow the [standard module structure](https://www.terraform.io/docs/modules/index.html#standard-module-structure). Modules can use syntax supported by Terraform version 0.13, or higher. Consul-Terraform-Sync is designed to integrate with any module that satisfies these [specifications](/docs/nia/terraform-modules#module-specifications). The guide will give you an introduction of the code structure and the basics of authoring a plugin that Terraform can interact with.
-=======
 Terraform modules are written in HashiCorp Configuration Language (HCL). Writing [Terraform modules](https://www.terraform.io/language/modules/develop) or a [tutorial to build a module](https://learn.hashicorp.com/tutorials/terraform/module-create) are good resources to begin writing a new module.
 Consul-Terraform-Sync compatible modules follow the [standard module structure](https://www.terraform.io/language/modules/develop). Modules can use syntax supported by Terraform version 0.13, or higher. Consul-Terraform-Sync is designed to integrate with any module that satisfies these [specifications](/docs/nia/terraform-modules#module-specifications). The guide will give you an introduction of the code structure and the basics of authoring a plugin that Terraform can interact with.
->>>>>>> e53af28b
 
 It is recommended that partners develop modules that cater to specific workflows on an individual platform in their product portfolio rather than having overarching modules that try to cover multiple workflows across different platforms. This is to keep the automation modular and adoptable by a broad set of users with varying network infrastructure topologies. Partners are encouraged to test the functionality of the modules against their supported platforms.
 
