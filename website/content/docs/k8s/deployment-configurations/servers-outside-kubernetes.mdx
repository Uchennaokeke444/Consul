---
layout: docs
page_title: Join External Servers to Consul on Kubernetes
description: >-
  Client agents that run on Kubernetes pods can join existing clusters whose server agents run outside of k8s. Learn how to expose gossip ports and bootstrap ACLs by configuring the Helm chart.
---

# Join External Servers to Consul on Kubernetes

If you have a Consul cluster already running, you can configure your
Consul on Kubernetes installation to join this existing cluster.

The below `values.yaml` file shows how to configure the Helm chart to install
<<<<<<< HEAD
Consul that will join an existing Consul server cluster.
=======
Consul so that it joins an existing Consul server cluster.
>>>>>>> feaa330c

The `global.enabled` value first disables all chart components by default
so that each component is opt-in. This allows us to _only_ setup the client
agents. We then opt-in to the client agents by setting `client.enabled` to
`true`.

Next, configure `externalServers` to point it to Consul servers.
The `externalServers.hosts` value must be provided and should be set to a DNS, an IP,
or an `exec=` string with a command returning Consul IPs. Please see [this documentation](https://github.com/hashicorp/go-netaddrs)
<<<<<<< HEAD
on how the `exec=` string works.externalServers
=======
on how the `exec=` string works.
>>>>>>> feaa330c
Other values in the `externalServers` section are optional. Please refer to
[Helm Chart configuration](https://developer.hashicorp.com/consul/docs/k8s/helm#h-externalservers) for more details.

<CodeBlockConfig filename="values.yaml">

```yaml
global:
  enabled: false

externalServers:
  hosts: [<consul server DNS, IP or exec= string>]
```

</CodeBlockConfig>

<<<<<<< HEAD
-> **Note:** If you are looking to join Consul clients to an existing Consul server cluster,
please see [this documentation](https://developer.hashicorp.com/consul/docs/v1.13.x/k8s/deployment-configurations/servers-outside-kubernetes).
=======
 **Note:** To join Consul on Kubernetes to an existing Consul server cluster running outside of Kubernetes,
refer to [Consul servers outside of Kubernetes](/docs/k8s/deployment-configurations/servers-outside-kubernetes).
>>>>>>> feaa330c

## Configuring TLS

-> **Note:** Consul on Kubernetes currently does not support external servers that require mutual authentication
for the HTTPS clients of the Consul servers, that is when servers have either
`tls.defaults.verify_incoming` or `tls.https.verify_incoming` set to `true`.
As noted in the [Security Model](/docs/security#secure-configuration),
that setting isn't strictly necessary to support Consul's threat model as it is recommended that
all requests contain a valid ACL token.

<<<<<<< HEAD
If the Consul server has TLS enabled, you would also need to provide the CA certificate that Consul on Kubernetes will
need to talk to the server. First save this certificate in a Kubernetes secret and then provide it in your Helm values below,
in addition to the values mentioned above:
=======
If the Consul server has TLS enabled, you need to provide the CA certificate so that Consul on Kubernetes can communicate with the server. Save the certificate in a Kubernetes secret and then provide it in your Helm values, as demonstrated in the following example:
>>>>>>> feaa330c

<CodeBlockConfig filename="values.yaml" highlight="2-8">

```yaml
global:
  tls:
    enabled: true
    caCert:
      secretName: <CA certificate secret name>
      secretKey: <CA Certificate secret key>
externalServers:
  enabled: true
  hosts: [<consul server DNS, IP or exec= string>]
```

</CodeBlockConfig>

If your HTTPS port is different from Consul's default `8501`, you must also set
`externalServers.httpsPort`.

## Configuring ACLs

If you are running external servers with ACLs enabled, there are a couple of ways to configure the Helm chart
to help initialize ACL tokens for Consul clients and consul-k8s components for you.

### Manually Bootstrapping ACLs

If you would like to call the [ACL bootstrapping API](/api-docs/acl#bootstrap-acls) yourself or if your cluster has already been bootstrapped with ACLs,
you can provide the bootstrap token to the Helm chart. The Helm chart will then use this token to configure ACLs
for Consul clients and any consul-k8s components you are enabling.

First, create a Kubernetes secret containing your bootstrap token:

```shell
kubectl create secret generic bootstrap-token --from-literal='token=<your bootstrap token>'
```

Then provide that secret to the Helm chart:

<CodeBlockConfig filename="values.yaml" highlight="4-6">

```yaml
global:
  acls:
    manageSystemACLs: true
    bootstrapToken:
      secretName: bootstrap-token
      secretKey: token
```

</CodeBlockConfig>

The bootstrap token requires the following minimal permissions:

- `acl:write`
- `operator:write` if enabling Consul namespaces
- `agent:read` if using WAN federation over mesh gateways

Next, configure external servers. The Helm chart will use this configuration to talk to the Consul server's API
to create policies, tokens, and an auth method. If you are [enabling Consul Connect](/docs/k8s/connect),
`k8sAuthMethodHost` should be set to the address of your Kubernetes API server
so that the Consul servers can validate a Kubernetes service account token when using the [Kubernetes auth method](/docs/security/acl/auth-methods/kubernetes)
with `consul login`.

<CodeBlockConfig filename="values.yaml">

```yaml
externalServers:
  enabled: true
  hosts: [<consul server DNS, IP or exec= string>]
  k8sAuthMethodHost: 'https://kubernetes.example.com:443'
```

</CodeBlockConfig>

Your resulting Helm configuration will end up looking similar to this:

<CodeBlockConfig filename="values.yaml">

```yaml
global:
  enabled: false
  acls:
    manageSystemACLs: true
    bootstrapToken:
      secretName: bootstrap-token
      secretKey: token
externalServers:
  enabled: true
  hosts: [<consul server DNS, IP or exec= string>]
  k8sAuthMethodHost: 'https://kubernetes.example.com:443'
```

</CodeBlockConfig>

### Bootstrapping ACLs via the Helm chart

If you would like the Helm chart to call the bootstrapping API and set the server tokens for you, then the steps are similar.
The only difference is that you don't need to set the bootstrap token. The Helm chart will save the bootstrap token as a Kubernetes secret.

<CodeBlockConfig filename="values.yaml">

```yaml
global:
  enabled: false
  acls:
    manageSystemACLs: true
externalServers:
  enabled: true
  hosts: [<consul server DNS, IP or exec= string>]
  k8sAuthMethodHost: 'https://kubernetes.example.com:443'
```

</CodeBlockConfig><|MERGE_RESOLUTION|>--- conflicted
+++ resolved
@@ -11,11 +11,7 @@
 Consul on Kubernetes installation to join this existing cluster.
 
 The below `values.yaml` file shows how to configure the Helm chart to install
-<<<<<<< HEAD
-Consul that will join an existing Consul server cluster.
-=======
 Consul so that it joins an existing Consul server cluster.
->>>>>>> feaa330c
 
 The `global.enabled` value first disables all chart components by default
 so that each component is opt-in. This allows us to _only_ setup the client
@@ -25,11 +21,7 @@
 Next, configure `externalServers` to point it to Consul servers.
 The `externalServers.hosts` value must be provided and should be set to a DNS, an IP,
 or an `exec=` string with a command returning Consul IPs. Please see [this documentation](https://github.com/hashicorp/go-netaddrs)
-<<<<<<< HEAD
-on how the `exec=` string works.externalServers
-=======
 on how the `exec=` string works.
->>>>>>> feaa330c
 Other values in the `externalServers` section are optional. Please refer to
 [Helm Chart configuration](https://developer.hashicorp.com/consul/docs/k8s/helm#h-externalservers) for more details.
 
@@ -45,13 +37,8 @@
 
 </CodeBlockConfig>
 
-<<<<<<< HEAD
--> **Note:** If you are looking to join Consul clients to an existing Consul server cluster,
-please see [this documentation](https://developer.hashicorp.com/consul/docs/v1.13.x/k8s/deployment-configurations/servers-outside-kubernetes).
-=======
  **Note:** To join Consul on Kubernetes to an existing Consul server cluster running outside of Kubernetes,
 refer to [Consul servers outside of Kubernetes](/docs/k8s/deployment-configurations/servers-outside-kubernetes).
->>>>>>> feaa330c
 
 ## Configuring TLS
 
@@ -62,13 +49,7 @@
 that setting isn't strictly necessary to support Consul's threat model as it is recommended that
 all requests contain a valid ACL token.
 
-<<<<<<< HEAD
-If the Consul server has TLS enabled, you would also need to provide the CA certificate that Consul on Kubernetes will
-need to talk to the server. First save this certificate in a Kubernetes secret and then provide it in your Helm values below,
-in addition to the values mentioned above:
-=======
 If the Consul server has TLS enabled, you need to provide the CA certificate so that Consul on Kubernetes can communicate with the server. Save the certificate in a Kubernetes secret and then provide it in your Helm values, as demonstrated in the following example:
->>>>>>> feaa330c
 
 <CodeBlockConfig filename="values.yaml" highlight="2-8">
 
