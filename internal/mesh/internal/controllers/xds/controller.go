// Copyright (c) HashiCorp, Inc.
// SPDX-License-Identifier: BUSL-1.1

package xds

import (
	"context"
	"fmt"

	"github.com/hashicorp/consul/acl"
	"github.com/hashicorp/consul/agent/cacheshim"
	"github.com/hashicorp/consul/agent/leafcert"
	"github.com/hashicorp/consul/agent/structs"
	"github.com/hashicorp/consul/internal/catalog"
	"github.com/hashicorp/consul/internal/controller"
	"github.com/hashicorp/consul/internal/mesh/internal/controllers/xds/status"
	"github.com/hashicorp/consul/internal/mesh/internal/types"
	proxysnapshot "github.com/hashicorp/consul/internal/mesh/proxy-snapshot"
	proxytracker "github.com/hashicorp/consul/internal/mesh/proxy-tracker"
	"github.com/hashicorp/consul/internal/resource"
	"github.com/hashicorp/consul/internal/resource/mappers/bimapper"
	"github.com/hashicorp/consul/proto-public/pbmesh/v1alpha1/pbproxystate"
	"github.com/hashicorp/consul/proto-public/pbresource"
)

const ControllerName = "consul.io/xds-controller"

func Controller(endpointsMapper *bimapper.Mapper, updater ProxyUpdater, fetcher TrustBundleFetcher, leafCertManager *leafcert.Manager, leafMapper *LeafMapper, leafCancels *LeafCancels, datacenter string) controller.Controller {
	leafCertEvents := make(chan controller.Event, 1000)
	if endpointsMapper == nil || fetcher == nil || leafCertManager == nil || leafMapper == nil || datacenter == "" {
		panic("endpointsMapper, updater, fetcher, leafCertManager, leafMapper, and datacenter are required")
	}

	return controller.ForType(types.ProxyStateTemplateType).
		WithWatch(catalog.ServiceEndpointsType, endpointsMapper.MapLink).
		WithCustomWatch(proxySource(updater), proxyMapper).
		WithCustomWatch(&controller.Source{Source: leafCertEvents}, leafMapper.EventMapLink).
		WithPlacement(controller.PlacementEachServer).
		WithReconciler(&xdsReconciler{endpointsMapper: endpointsMapper, updater: updater, fetchTrustBundle: fetcher, leafCertManager: leafCertManager, leafCancels: leafCancels, leafCertEvents: leafCertEvents, leafMapper: leafMapper, datacenter: datacenter})
}

type xdsReconciler struct {
	// Fields for fetching and watching endpoints.
	endpointsMapper *bimapper.Mapper
	// Fields for proxy management.
	updater ProxyUpdater
	// Fields for fetching and watching trust bundles.
	fetchTrustBundle TrustBundleFetcher
	// Fields for fetching and watching leaf certificates.
	leafCertManager *leafcert.Manager
	leafMapper      *LeafMapper
	leafCancels     *LeafCancels
	leafCertEvents  chan controller.Event
	datacenter      string
}

type TrustBundleFetcher func() (*pbproxystate.TrustBundle, error)

// ProxyUpdater is an interface that defines the ability to push proxy updates to the updater
// and also check its connectivity to the server.
type ProxyUpdater interface {
	// PushChange allows pushing a computed ProxyState to xds for xds resource generation to send to a proxy.
	PushChange(id *pbresource.ID, snapshot proxysnapshot.ProxySnapshot) error

	// ProxyConnectedToServer returns whether this id is connected to this server.
	ProxyConnectedToServer(id *pbresource.ID) (string, bool)

	// EventChannel returns a channel of events that are consumed by the Custom Watcher.
	EventChannel() chan controller.Event
}

func (r *xdsReconciler) Reconcile(ctx context.Context, rt controller.Runtime, req controller.Request) error {
	rt.Logger = rt.Logger.With("resource-id", req.ID, "controller", ControllerName)

	rt.Logger.Trace("reconciling  proxy state template", "id", req.ID)

	// TODO(jm): should this be up here?  Should we get the proxyStateTemplate if the proxy is not connected?
	// It will cause an enqueue when it connects and will get the updated proxyState at that time.
	if !r.updater.ProxyConnectedToServer(req.ID) {
		rt.Logger.Trace("proxy for this proxy state template is not currently connected", "id", req.ID)

		// If the proxy is not connected, we should remove references to it in the mapper.
		r.bimapper.UntrackItem(req.ID)

		return nil
	}

	// Get the ProxyStateTemplate.
	proxyStateTemplate, err := getProxyStateTemplate(ctx, rt, req.ID)
	rt.Logger.Trace("proxy state template", proxyStateTemplate, err)
	if err != nil {
		rt.Logger.Error("error reading proxy state template", "error", err)
		return err
	}

<<<<<<< HEAD
	if proxyStateTemplate == nil || proxyStateTemplate.Template == nil {
=======
	token, proxyConnected := r.updater.ProxyConnectedToServer(req.ID)

	if proxyStateTemplate == nil || proxyStateTemplate.Template == nil || !proxyConnected {
>>>>>>> 5e46345c
		rt.Logger.Trace("proxy state template has been deleted or this controller is not responsible for this proxy state template", "id", req.ID)

		// If the proxy state template (PST) was deleted, we should:
		// 1. Remove references from endpoints mapper.
		// 2. Remove references from leaf mapper.
		// 3. Cancel all leaf watches.

		// 1. Remove PST from endpoints mapper.
		r.endpointsMapper.UntrackItem(req.ID)
		// Grab the leafs related to this PST before untracking the PST so we know which ones to cancel.
		leafLinks := r.leafMapper.LinkRefsForItem(req.ID)
		// 2. Remove PST from leaf mapper.
		r.leafMapper.UntrackItem(req.ID)

		// 3. Cancel watches for leafs that were related to this PST as long as it's not referenced by any other PST.
		for _, ll := range leafLinks {
			pstItems := r.leafMapper.ItemRefsForLink(ll)
			if len(pstItems) > 0 {
				// Don't delete and cancel watches, since this leaf is referenced elsewhere.
				continue
			}
			cancel, ok := r.leafCancels.Get(keyFromReference(ll))
			if ok {
				cancel()
				r.leafCancels.Delete(keyFromReference(ll))
			}
		}

		return nil
	}

	var (
		statusCondition *pbresource.Condition
		pstResource     *pbresource.Resource
	)
	pstResource = proxyStateTemplate.Resource

	if proxyStateTemplate.Template.ProxyState == nil {
		rt.Logger.Error("proxy state was missing from proxy state template")
		// Set the status.
		statusCondition = status.ConditionRejectedNilProxyState(status.KeyFromID(req.ID))
		status.WriteStatusIfChanged(ctx, rt, pstResource, statusCondition)

		return err
	}

	// TODO: Fetch trust bundles for all peers when peering is supported.
	trustBundle, err := r.fetchTrustBundle()
	if err != nil {
		rt.Logger.Error("error fetching root trust bundle", "error", err)
		// Set the status.
		statusCondition = status.ConditionRejectedTrustBundleFetchFailed(status.KeyFromID(req.ID))
		status.WriteStatusIfChanged(ctx, rt, pstResource, statusCondition)
		return err
	}

	// Initialize ProxyState maps.
	if proxyStateTemplate.Template.ProxyState.TrustBundles == nil {
		proxyStateTemplate.Template.ProxyState.TrustBundles = make(map[string]*pbproxystate.TrustBundle)
	}
	// TODO: Figure out the correct key for the default trust bundle.
	proxyStateTemplate.Template.ProxyState.TrustBundles["local"] = trustBundle

	if proxyStateTemplate.Template.ProxyState.Endpoints == nil {
		proxyStateTemplate.Template.ProxyState.Endpoints = make(map[string]*pbproxystate.Endpoints)
	}
	if proxyStateTemplate.Template.ProxyState.LeafCertificates == nil {
		proxyStateTemplate.Template.ProxyState.LeafCertificates = make(map[string]*pbproxystate.LeafCertificate)
	}

	// Iterate through the endpoint references.
	// For endpoints, the controller should:
	//  1. Resolve ServiceEndpoint references
	//  2. Translate them into pbproxystate.Endpoints
	//  3. Add the pbproxystate.Endpoints to the ProxyState endpoints map.
	//  4. Track relationships between ProxyState and ServiceEndpoints, such that we can look up ServiceEndpoints and
	//  figure out which ProxyStates are associated with it (for mapping watches) and vice versa (for looking up
	//  references). The bimapper package is useful for tracking these relationships.
	endpointReferencesMap := proxyStateTemplate.Template.RequiredEndpoints
	var endpointsInProxyStateTemplate []resource.ReferenceOrID
	for xdsClusterName, endpointRef := range endpointReferencesMap {

		// Step 1: Resolve the reference by looking up the ServiceEndpoints.
		// serviceEndpoints will not be nil unless there is an error.
		serviceEndpoints, err := getServiceEndpoints(ctx, rt, endpointRef.Id)
		if err != nil {
			rt.Logger.Error("error reading service endpoint", "id", endpointRef.Id, "error", err)
			// Set the status.
			statusCondition = status.ConditionRejectedErrorReadingEndpoints(status.KeyFromID(endpointRef.Id), err.Error())
			status.WriteStatusIfChanged(ctx, rt, pstResource, statusCondition)

			return err
		}

		// Step 2: Translate it into pbproxystate.Endpoints.
		psEndpoints, err := generateProxyStateEndpoints(serviceEndpoints, endpointRef.Port)
		if err != nil {
			rt.Logger.Error("error translating service endpoints to proxy state endpoints", "endpoint", endpointRef.Id, "error", err)

			// Set the status.
			statusCondition = status.ConditionRejectedCreatingProxyStateEndpoints(status.KeyFromID(endpointRef.Id), err.Error())
			status.WriteStatusIfChanged(ctx, rt, pstResource, statusCondition)

			return err
		}

		// Step 3: Add the endpoints to ProxyState.
		proxyStateTemplate.Template.ProxyState.Endpoints[xdsClusterName] = psEndpoints

		// Track all the endpoints that are used by this ProxyStateTemplate, so we can use this for step 4.
		endpointResourceRef := resource.Reference(endpointRef.Id, "")
		endpointsInProxyStateTemplate = append(endpointsInProxyStateTemplate, endpointResourceRef)

	}

	// Step 4: Track relationships between ProxyStateTemplates and ServiceEndpoints.
	r.endpointsMapper.TrackItem(req.ID, endpointsInProxyStateTemplate)

	// Iterate through leaf certificate references.
	// For each leaf certificate reference, the controller should:
	// 1. Setup a watch for the leaf certificate so that the leaf cert manager will generate and store a leaf
	// certificate if it's not already in the leaf cert manager cache.
	// 1a. Store a cancel function for that leaf certificate watch.
	// 2. Get the leaf certificate from the leaf cert manager. (This should succeed if a watch has been set up).
	// 3. Put the leaf certificate contents into the ProxyState leaf certificates map.
	// 4. Track relationships between ProxyState and leaf certificates using a bimapper.
	leafReferencesMap := proxyStateTemplate.Template.RequiredLeafCertificates
	var leafsInProxyStateTemplate []resource.ReferenceOrID
	for workloadIdentityName, leafRef := range leafReferencesMap {

		leafResourceReference := leafResourceRef(leafRef.Name, leafRef.Namespace, leafRef.Partition)
		leafKey := keyFromReference(leafResourceReference)
		leafRequest := &leafcert.ConnectCALeafRequest{
			Token:            token,
			WorkloadIdentity: leafRef.Name,
			EnterpriseMeta:   acl.NewEnterpriseMetaWithPartition(leafRef.Partition, leafRef.Namespace),
		}

		// Step 1: Setup a watch for this leaf if one doesn't already exist.
		if _, ok := r.leafCancels.Get(leafKey); !ok {
			certWatchContext, cancel := context.WithCancel(ctx)
			err = r.leafCertManager.NotifyCallback(certWatchContext, leafRequest, "", func(ctx context.Context, event cacheshim.UpdateEvent) {
				cert, ok := event.Result.(*structs.IssuedCert)
				if !ok {
					panic("wrong type")
				}
				if cert == nil {
					return
				}
				controllerEvent := controller.Event{
					Obj: cert,
				}
				select {
				// This callback function is running in its own goroutine, so blocking inside this goroutine to send the
				// update event doesn't affect the controller or other leaf certificates. r.leafCertEvents is a buffered
				// channel, which should constantly be consumed by the controller custom events queue. If the controller
				// custom events consumer isn't clearing up the leafCertEvents channel, then that would be the main
				// issue to address, as opposed to this goroutine blocking.
				case r.leafCertEvents <- controllerEvent:
				// This context is the certWatchContext, so we will reach this case if the watch is canceled, and exit
				// the callback goroutine.
				case <-ctx.Done():
				}
			})
			if err != nil {
				rt.Logger.Error("error creating leaf watch", "leafRef", leafResourceReference, "error", err)
				// Set the status.
				statusCondition = status.ConditionRejectedErrorCreatingLeafWatch(keyFromReference(leafResourceReference), err.Error())
				status.WriteStatusIfChanged(ctx, rt, pstResource, statusCondition)

				cancel()
				return err
			}
			r.leafCancels.Set(leafKey, cancel)
		}

		// Step 2: Get the leaf certificate.
		cert, _, err := r.leafCertManager.Get(ctx, leafRequest)
		if err != nil {
			rt.Logger.Error("error getting leaf", "leafRef", leafResourceReference, "error", err)
			// Set the status.
			statusCondition = status.ConditionRejectedErrorGettingLeaf(keyFromReference(leafResourceReference), err.Error())
			status.WriteStatusIfChanged(ctx, rt, pstResource, statusCondition)

			return err
		}

		// Create the pbproxystate.LeafCertificate out of the structs.IssuedCert returned from the manager.
		psLeaf := generateProxyStateLeafCertificates(cert)
		if psLeaf == nil {
			rt.Logger.Error("error getting leaf certificate contents", "leafRef", leafResourceReference)

			// Set the status.
			statusCondition = status.ConditionRejectedErrorCreatingProxyStateLeaf(keyFromReference(leafResourceReference), err.Error())
			status.WriteStatusIfChanged(ctx, rt, pstResource, statusCondition)

			return err
		}

		// Step 3: Add the leaf certificate to ProxyState.
		proxyStateTemplate.Template.ProxyState.LeafCertificates[workloadIdentityName] = psLeaf

		// Track all the leaf certificates that are used by this ProxyStateTemplate, so we can use this for step 4.
		leafsInProxyStateTemplate = append(leafsInProxyStateTemplate, leafResourceReference)

	}
	// Step 4: Track relationships between ProxyStateTemplates and leaf certificates.
	r.leafMapper.TrackItem(req.ID, leafsInProxyStateTemplate)

	// Now that the references have been resolved, push the computed proxy state to the updater.
	computedProxyState := proxyStateTemplate.Template.ProxyState

	err = r.updater.PushChange(req.ID, &proxytracker.ProxyState{ProxyState: computedProxyState})
	if err != nil {
		// Set the status.
		statusCondition = status.ConditionRejectedPushChangeFailed(status.KeyFromID(req.ID))
		status.WriteStatusIfChanged(ctx, rt, pstResource, statusCondition)
		return err
	}

	// Set the status.
	statusCondition = status.ConditionAccepted()
	status.WriteStatusIfChanged(ctx, rt, pstResource, statusCondition)
	return nil
}

// leafResourceRef translates a leaf certificate reference in ProxyState template to an internal resource reference. The
// bimapper package uses resource references, so we use an internal type to create a leaf resource reference since leaf
// certificates are not v2 resources.
func leafResourceRef(workloadIdentity, namespace, partition string) *pbresource.Reference {
	ref := &pbresource.Reference{
		Name: workloadIdentity,
		Type: InternalLeafType,
		Tenancy: &pbresource.Tenancy{
			Partition: partition,
			Namespace: namespace,
		},
	}
	return ref
}

// InternalLeafType sets up an internal resource type to use for leaf certificates, since they are not yet a v2
// resource. It's exported because it's used by the mesh controller registration which needs to set up the bimapper for
// leaf certificates.
var InternalLeafType = &pbresource.Type{
	Group:        "internal",
	GroupVersion: "v1alpha1",
	Kind:         "leaf",
}

// keyFromReference is used to create string keys from resource references.
func keyFromReference(ref *pbresource.Reference) string {
	return fmt.Sprintf("%s/%s/%s",
		resource.ToGVK(ref.Type),
		resource.TenancyToString(ref.Tenancy),
		ref.Name)
}

// generateProxyStateLeafCertificates translates a *structs.IssuedCert into a *pbproxystate.LeafCertificate.
func generateProxyStateLeafCertificates(cert *structs.IssuedCert) *pbproxystate.LeafCertificate {
	if cert.CertPEM == "" || cert.PrivateKeyPEM == "" {
		return nil
	}
	return &pbproxystate.LeafCertificate{
		Cert: cert.CertPEM,
		Key:  cert.PrivateKeyPEM,
	}
}<|MERGE_RESOLUTION|>--- conflicted
+++ resolved
@@ -76,11 +76,11 @@
 
 	// TODO(jm): should this be up here?  Should we get the proxyStateTemplate if the proxy is not connected?
 	// It will cause an enqueue when it connects and will get the updated proxyState at that time.
-	if !r.updater.ProxyConnectedToServer(req.ID) {
+	if _, ok := r.updater.ProxyConnectedToServer(req.ID); !ok {
 		rt.Logger.Trace("proxy for this proxy state template is not currently connected", "id", req.ID)
 
 		// If the proxy is not connected, we should remove references to it in the mapper.
-		r.bimapper.UntrackItem(req.ID)
+		r.endpointsMapper.UntrackItem(req.ID)
 
 		return nil
 	}
@@ -93,13 +93,9 @@
 		return err
 	}
 
-<<<<<<< HEAD
-	if proxyStateTemplate == nil || proxyStateTemplate.Template == nil {
-=======
 	token, proxyConnected := r.updater.ProxyConnectedToServer(req.ID)
 
 	if proxyStateTemplate == nil || proxyStateTemplate.Template == nil || !proxyConnected {
->>>>>>> 5e46345c
 		rt.Logger.Trace("proxy state template has been deleted or this controller is not responsible for this proxy state template", "id", req.ID)
 
 		// If the proxy state template (PST) was deleted, we should:
