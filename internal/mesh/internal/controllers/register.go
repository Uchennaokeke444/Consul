// Copyright (c) HashiCorp, Inc.
// SPDX-License-Identifier: BUSL-1.1

package controllers

import (
	"github.com/hashicorp/consul/internal/catalog"
	"github.com/hashicorp/consul/internal/controller"
	"github.com/hashicorp/consul/internal/mesh/internal/cache/sidecarproxycache"
	"github.com/hashicorp/consul/internal/mesh/internal/controllers/sidecarproxy"
	"github.com/hashicorp/consul/internal/mesh/internal/controllers/xds"
	"github.com/hashicorp/consul/internal/mesh/internal/mappers/sidecarproxymapper"
	"github.com/hashicorp/consul/internal/mesh/internal/types"
	"github.com/hashicorp/consul/internal/resource/mappers/bimapper"
)

type Dependencies struct {
	TrustBundleFetcher xds.TrustBundleFetcher
<<<<<<< HEAD
	TrustDomainFetcher sidecarproxy.TrustDomainFetcher
	LocalDatacenter    string
}

func Register(mgr *controller.Manager, deps Dependencies) {
	{
		mapper := bimapper.New(types.ProxyStateTemplateType, catalog.ServiceEndpointsType)
		// TODO: Pass in a "real" updater once proxy tracker work has completed.
		mgr.Register(xds.Controller(mapper, nil, deps.TrustBundleFetcher))
	}
	{
		destinationsCache := sidecarproxycache.NewDestinationsCache()
		proxyCfgCache := sidecarproxycache.NewProxyConfigurationCache()
		m := sidecarproxymapper.New(destinationsCache, proxyCfgCache)

		mgr.Register(
			sidecarproxy.Controller(destinationsCache, proxyCfgCache, m, deps.TrustDomainFetcher, deps.LocalDatacenter),
		)
	}
=======
	ProxyUpdater       xds.ProxyUpdater
}

func Register(mgr *controller.Manager, deps Dependencies) {
	mapper := bimapper.New(types.ProxyStateTemplateType, catalog.ServiceEndpointsType)
	mgr.Register(xds.Controller(mapper, deps.ProxyUpdater, deps.TrustBundleFetcher))
>>>>>>> 9876923e
}<|MERGE_RESOLUTION|>--- conflicted
+++ resolved
@@ -16,16 +16,15 @@
 
 type Dependencies struct {
 	TrustBundleFetcher xds.TrustBundleFetcher
-<<<<<<< HEAD
 	TrustDomainFetcher sidecarproxy.TrustDomainFetcher
 	LocalDatacenter    string
+	ProxyUpdater       xds.ProxyUpdater
 }
 
 func Register(mgr *controller.Manager, deps Dependencies) {
 	{
 		mapper := bimapper.New(types.ProxyStateTemplateType, catalog.ServiceEndpointsType)
-		// TODO: Pass in a "real" updater once proxy tracker work has completed.
-		mgr.Register(xds.Controller(mapper, nil, deps.TrustBundleFetcher))
+		mgr.Register(xds.Controller(mapper, deps.ProxyUpdater, deps.TrustBundleFetcher))
 	}
 	{
 		destinationsCache := sidecarproxycache.NewDestinationsCache()
@@ -36,12 +35,4 @@
 			sidecarproxy.Controller(destinationsCache, proxyCfgCache, m, deps.TrustDomainFetcher, deps.LocalDatacenter),
 		)
 	}
-=======
-	ProxyUpdater       xds.ProxyUpdater
-}
-
-func Register(mgr *controller.Manager, deps Dependencies) {
-	mapper := bimapper.New(types.ProxyStateTemplateType, catalog.ServiceEndpointsType)
-	mgr.Register(xds.Controller(mapper, deps.ProxyUpdater, deps.TrustBundleFetcher))
->>>>>>> 9876923e
 }